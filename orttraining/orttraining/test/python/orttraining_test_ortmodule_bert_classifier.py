import logging
import argparse
import torch
import wget
import os
import pandas as pd
import zipfile
from transformers import BertTokenizer, AutoConfig
from sklearn.model_selection import train_test_split
from torch.utils.data import TensorDataset, DataLoader, RandomSampler, SequentialSampler
from transformers import BertForSequenceClassification, AdamW, BertConfig
from transformers import get_linear_schedule_with_warmup
import numpy as np
import random
import time
import datetime


import onnxruntime
from onnxruntime.training.ortmodule import ORTModule, ProviderConfigs, DebugOptions

def train(model, optimizer, scheduler, train_dataloader, epoch, device, args):
    # ========================================
    #               Training
    # ========================================
    # This training code is based on the `run_glue.py` script here:
    # https://github.com/huggingface/transformers/blob/5bfcd0485ece086ebcbed2d008813037968a9e58/examples/run_glue.py#L128

    # Perform one full pass over the training set.
    print('\n======== Epoch {:} / {:} with batch size {:} ========'.format(epoch + 1, args.epochs, args.batch_size))

    # Measure how long the training epoch takes.
    t0 = time.time()
    start_time = t0

    # Reset the total loss for this epoch.
    total_loss = 0

    # Put the model into training mode. Don't be mislead--the call to
    # `train` just changes the *mode*, it doesn't *perform* the training.
    # `dropout` and `batchnorm` layers behave differently during training
    # vs. test (source: https://stackoverflow.com/questions/51433378/what-does-model-train-do-in-pytorch)
    model.train()

    # For each batch of training data...
    for step, batch in enumerate(train_dataloader):

        if step == args.train_steps:
            break

        # Unpack this training batch from our dataloader.
        #
        # As we unpack the batch, we'll also copy each tensor to the GPU using the
        # `to` method.
        #
        # `batch` contains three pytorch tensors:
        #   [0]: input ids
        #   [1]: attention masks
        #   [2]: labels
        b_input_ids = batch[0].to(device)
        b_input_mask = batch[1].to(device)
        b_labels = batch[2].to(device)

        # Always clear any previously calculated gradients before performing a
        # backward pass. PyTorch doesn't do this automatically because
        # accumulating the gradients is "convenient while training RNNs".
        # (source: https://stackoverflow.com/questions/48001598/why-do-we-need-to-call-zero-grad-in-pytorch)
        model.zero_grad()

        # Perform a forward pass (evaluate the model on this training batch).
        # This will return the loss (rather than the model output) because we have provided the `labels`.
        # The documentation for this `model` function is here:
        #   https://huggingface.co/transformers/v2.2.0/model_doc/bert.html#transformers.BertForSequenceClassification

        outputs = model(b_input_ids,
                        attention_mask=b_input_mask,
                        labels=b_labels)

        # The call to `model` always returns a tuple, so we need to pull the
        # loss value out of the tuple.
        loss = outputs[0]

        # Progress update every 40 batches.
        if step % args.log_interval == 0 and not step == 0:
            # Calculate elapsed time in minutes.
            curr_time = time.time()
            elapsed_time = curr_time - start_time

            # Report progress.
            print(f'Batch {step:4} of {len(train_dataloader):4}. Execution time: {elapsed_time:.4f}. Loss: {loss.item():.4f}')
            start_time = curr_time

        if args.view_graphs:
            import torchviz
            pytorch_backward_graph = torchviz.make_dot(outputs[0], params=dict(list(model.named_parameters())))
            pytorch_backward_graph.view()

        # Accumulate the training loss over all of the batches so that we can
        # calculate the average loss at the end. `loss` is a Tensor containing a
        # single value; the `.item()` function just returns the Python value
        # from the tensor.
        total_loss += loss.item()

        # Perform a backward pass to calculate the gradients.
        loss.backward()

        # Clip the norm of the gradients to 1.0.
        # This is to help prevent the "exploding gradients" problem.
        torch.nn.utils.clip_grad_norm_(model.parameters(), 1.0)

        # Update parameters and take a step using the computed gradient.
        # The optimizer dictates the "update rule"--how the parameters are
        # modified based on their gradients, the learning rate, etc.
        optimizer.step()

        # Update the learning rate.
        scheduler.step()

    # Calculate the average loss over the training data.
    avg_train_loss = total_loss / len(train_dataloader)

    epoch_time = time.time() - t0
    print("\n  Average training loss: {0:.2f}".format(avg_train_loss))
    print("  Training epoch took: {:.4f}s".format(epoch_time))
    return epoch_time

def test(model, validation_dataloader, device, args):
    # ========================================
    #               Validation
    # ========================================
    # After the completion of each training epoch, measure our performance on
    # our validation set.
    print("\nRunning Validation with batch size {:} ...".format(args.test_batch_size))

    # Put the model in evaluation mode--the dropout layers behave differently
    # during evaluation.
    model.eval()

    t0 = time.time()

    # Tracking variables
    eval_loss, eval_accuracy = 0, 0
    nb_eval_steps, nb_eval_examples = 0, 0

    # Evaluate data for one epoch
    for batch in validation_dataloader:
        # Add batch to GPU
        batch = tuple(t.to(device) for t in batch)

        # Unpack the inputs from our dataloader
        b_input_ids, b_input_mask, b_labels = batch
        # Telling the model not to compute or store gradients, saving memory and
        # speeding up validation
        with torch.no_grad():
            # Forward pass, calculate logit predictions.
            # This will return the logits rather than the loss because we have
            # not provided labels.
            # token_type_ids is the same as the "segment ids", which
            # differentiates sentence 1 and 2 in 2-sentence tasks.
            # The documentation for this `model` function is here:
            # https://huggingface.co/transformers/v2.2.0/model_doc/bert.html#transformers.BertForSequenceClassification

            # TODO: original sample had the last argument equal to None, but b_labels is because model was
            #       exported using 3 inputs for training, so validation must follow.
            #       Another approach would be checkpoint the trained model, re-export the model for validation with the checkpoint
            outputs = model(b_input_ids,
                            attention_mask=b_input_mask,
                            labels=b_labels)

        # Get the "logits" output by the model. The "logits" are the output
        # values prior to applying an activation function like the softmax.
        logits = outputs[1]

        # Move logits and labels to CPU
        logits = logits.detach().cpu().numpy()
        label_ids = b_labels.to('cpu').numpy()

        # Calculate the accuracy for this batch of test sentences.
        tmp_eval_accuracy = flat_accuracy(logits, label_ids)

        # Accumulate the total accuracy.
        eval_accuracy += tmp_eval_accuracy

        # Track the number of batches
        nb_eval_steps += 1

    # Report the final accuracy for this validation run.
    epoch_time = time.time() - t0
    accuracy = eval_accuracy/nb_eval_steps
    print("  Accuracy: {0:.2f}".format(accuracy))
    print("  Validation took: {:.4f}s".format(epoch_time))
    return epoch_time, accuracy

def load_dataset(args):
    # 2. Loading CoLA Dataset

    def _download_dataset(download_dir):
        if not os.path.exists(download_dir):
            # Download the file (if we haven't already)
            print('Downloading dataset...')
            url = 'https://nyu-mll.github.io/CoLA/cola_public_1.1.zip'
            wget.download(url, './cola_public_1.1.zip')
        else:
            print('Reusing cached dataset')

    if not os.path.exists(args.data_dir):
        _download_dataset('./cola_public_1.1.zip')
        # Unzip it
        print('Extracting dataset')
        with zipfile.ZipFile('./cola_public_1.1.zip', 'r') as zip_ref:
            zip_ref.extractall('./')
    else:
        print('Reusing extracted dataset')

    # Load the dataset into a pandas dataframe.
    df = pd.read_csv(os.path.join(args.data_dir, "in_domain_train.tsv"), delimiter='\t', header=None, names=['sentence_source', 'label', 'label_notes', 'sentence'])

    # Get the lists of sentences and their labels.
    sentences = df.sentence.values
    labels = df.label.values

    # 3. Tokenization & Input Formatting

    # Load the BERT tokenizer.
    tokenizer = BertTokenizer.from_pretrained('bert-base-uncased', do_lower_case=True)

    # Set the max length of encoded sentence.
    # 64 is slightly larger than the maximum training sentence length of 47...
    MAX_LEN = 64

    # Tokenize all of the sentences and map the tokens to their word IDs.
    input_ids = []
    for sent in sentences:
        # `encode` will:
        #   (1) Tokenize the sentence.
        #   (2) Prepend the `[CLS]` token to the start.
        #   (3) Append the `[SEP]` token to the end.
        #   (4) Map tokens to their IDs.
        encoded_sent = tokenizer.encode(
                            sent,                      # Sentence to encode.
                            add_special_tokens = True, # Add '[CLS]' and '[SEP]'
                    )

        # Pad our input tokens with value 0.
        if len(encoded_sent) < MAX_LEN:
            encoded_sent.extend([0]*(MAX_LEN-len(encoded_sent)))

        # Truncate to MAX_LEN
        if len(encoded_sent) > MAX_LEN:
            encoded_sent = encoded_sent[:MAX_LEN]

        # Add the encoded sentence to the list.
        input_ids.append(encoded_sent)

    input_ids = np.array(input_ids, dtype=np.longlong)

    # Create attention masks
    attention_masks = []

    # For each sentence...
    for sent in input_ids:
        # Create the attention mask.
        #   - If a token ID is 0, then it's padding, set the mask to 0.
        #   - If a token ID is > 0, then it's a real token, set the mask to 1.
        att_mask = [int(token_id > 0) for token_id in sent]

        # Store the attention mask for this sentence.
        attention_masks.append(att_mask)

    # Use 90% for training and 10% for validation.
    train_inputs, validation_inputs, train_labels, validation_labels = train_test_split(input_ids, labels,
                                                                random_state=2018, test_size=0.1)
    # Do the same for the masks.
    train_masks, validation_masks, _, _ = train_test_split(attention_masks, labels,
                                                random_state=2018, test_size=0.1)

    # Convert all inputs and labels into torch tensors, the required datatype
    # for our model.
    train_inputs = torch.tensor(train_inputs)
    validation_inputs = torch.tensor(validation_inputs)

    train_labels = torch.tensor(train_labels)
    validation_labels = torch.tensor(validation_labels)

    train_masks = torch.tensor(train_masks)
    validation_masks = torch.tensor(validation_masks)

    # Create the DataLoader for our training set.
    train_data = TensorDataset(train_inputs, train_masks, train_labels)
    train_sampler = RandomSampler(train_data)
    train_dataloader = DataLoader(train_data, sampler=train_sampler, batch_size=args.batch_size)

    # Create the DataLoader for our validation set.
    validation_data = TensorDataset(validation_inputs, validation_masks, validation_labels)
    validation_sampler = SequentialSampler(validation_data)
    validation_dataloader = DataLoader(validation_data, sampler=validation_sampler, batch_size=args.test_batch_size)

    return train_dataloader, validation_dataloader

# Function to calculate the accuracy of our predictions vs labels
def flat_accuracy(preds, labels):
    pred_flat = np.argmax(preds, axis=1).flatten()
    labels_flat = labels.flatten()
    return np.sum(pred_flat == labels_flat) / len(labels_flat)

def format_time(elapsed):
    '''Takes a time in seconds and returns a string hh:mm:ss'''
    # Round to the nearest second.
    elapsed_rounded = int(round((elapsed)))

    # Format as hh:mm:ss
    return str(datetime.timedelta(seconds=elapsed_rounded))

def main():
    # 1. Basic setup
    parser = argparse.ArgumentParser(description='PyTorch MNIST Example')
    parser.add_argument('--pytorch-only', action='store_true', default=False,
                        help='disables ONNX Runtime training')
    parser.add_argument('--batch-size', type=int, default=32, metavar='N',
                        help='input batch size for training (default: 32)')
    parser.add_argument('--test-batch-size', type=int, default=64, metavar='N',
                        help='input batch size for testing (default: 64)')
    parser.add_argument('--view-graphs', action='store_true', default=False,
                        help='views forward and backward graphs')
    parser.add_argument('--export-onnx-graphs', action='store_true', default=False,
                        help='export ONNX graphs to current directory')
    parser.add_argument('--no-cuda', action='store_true', default=False,
                        help='disables CUDA training')
    parser.add_argument('--epochs', type=int, default=4, metavar='N',
                        help='number of epochs to train (default: 4)')
    parser.add_argument('--seed', type=int, default=42, metavar='S',
                        help='random seed (default: 42)')
    parser.add_argument('--log-interval', type=int, default=40, metavar='N',
                        help='how many batches to wait before logging training status (default: 40)')
    parser.add_argument('--train-steps', type=int, default=-1, metavar='N',
                        help='number of steps to train. Set -1 to run through whole dataset (default: -1)')
    parser.add_argument('--log-level', choices=['DEBUG', 'INFO', 'WARNING', 'ERROR', 'CRITICAL'], default='WARNING',
                        help='Log level (default: WARNING)')
    parser.add_argument('--num-hidden-layers', type=int, default=1, metavar='H',
                        help='Number of hidden layers for the BERT model. A vanila BERT has 12 hidden layers (default: 1)')
    parser.add_argument('--data-dir', type=str, default='./cola_public/raw',
                        help='Path to the bert data directory')
    parser.add_argument('--save-model', action='store_true', default=False,
                        help='Path to save fine tuned model in current directory')
    parser.add_argument('--predict', action='store_true', default=False,
                        help='run inference')
    parser.add_argument('--model', type=str, default=None,
                        help='Path to saved model')
    args = parser.parse_args()

    # Device (CPU vs CUDA)
    if torch.cuda.is_available() and not args.no_cuda:
        device = torch.device("cuda")
        print('There are %d GPU(s) available.' % torch.cuda.device_count())
        print('We will use the GPU:', torch.cuda.get_device_name(0))
    else:
        print('No GPU available, using the CPU instead.')
        device = torch.device("cpu")

    # Set log level
    numeric_level = getattr(logging, args.log_level.upper(), None)
    if not isinstance(numeric_level, int):
        raise ValueError('Invalid log level: %s' % args.log_level)
    logging.basicConfig(level=numeric_level)

    # 2. Dataloader
    train_dataloader, validation_dataloader = load_dataset(args)

    # 3. Modeling
    # Load BertForSequenceClassification, the pretrained BERT model with a single
    # linear classification layer on top.
    if not args.predict:
        config = AutoConfig.from_pretrained(
                "bert-base-uncased",
                num_labels=2,
                num_hidden_layers=args.num_hidden_layers,
                output_attentions = False, # Whether the model returns attentions weights.
                output_hidden_states = False, # Whether the model returns all hidden-states.
        )
        model = BertForSequenceClassification.from_pretrained(
            "bert-base-uncased", # Use the 12-layer BERT model, with an uncased vocab.
            config=config,
        )
    else:
        if os.path.exists(args.model):
            model = torch.load(args.model)
            print("Running prediction on validation dataset using fine-tuned model {}".format(args.model))
            provider_configs = ProviderConfigs(provider="openvino", backend="CPU_FP32")
        else:
            raise ValueError('Invalid model path: %s' % args.model)

    if not args.pytorch_only:
        # Just for future debugging
<<<<<<< HEAD
        debug_options = DebugOptions(save_onnx=False, onnx_prefix='BertForSequenceClassification')
        if not args.predict:
            model = ORTModule(model, debug_options)
        else:
            model = ORTModule(model, provider_configs=provider_configs)
=======
        debug_options = DebugOptions(save_onnx=args.export_onnx_graphs, onnx_prefix='BertForSequenceClassification')

        model = ORTModule(model, debug_options)

>>>>>>> 18dfa922
    # Tell pytorch to run this model on the GPU.
    if torch.cuda.is_available() and not args.no_cuda:
        model.cuda()

    # Note: AdamW is a class from the huggingface library (as opposed to pytorch)
    optimizer = AdamW(model.parameters(),
                    lr = 2e-5, # args.learning_rate - default is 5e-5, our notebook had 2e-5
                    eps = 1e-8 # args.adam_epsilon  - default is 1e-8.
                    )

    # Authors recommend between 2 and 4 epochs
    # Total number of training steps is number of batches * number of epochs.
    total_steps = len(train_dataloader) * args.epochs

    # Create the learning rate scheduler.
    scheduler = get_linear_schedule_with_warmup(optimizer,
                                                num_warmup_steps = 0, # Default value in run_glue.py
                                                num_training_steps = total_steps)
    # Seed
    random.seed(args.seed)
    np.random.seed(args.seed)
    torch.manual_seed(args.seed)
    onnxruntime.set_seed(args.seed)
    if torch.cuda.is_available() and not args.no_cuda:
        torch.cuda.manual_seed_all(args.seed)

    # 4. Train loop (fine-tune)
    total_training_time, total_test_time, epoch_0_training, validation_accuracy = 0, 0, 0, 0
    if not args.predict:
        for epoch_i in range(0, args.epochs):
            total_training_time += train(model, optimizer, scheduler, train_dataloader, epoch_i, device, args)
            if not args.pytorch_only and epoch_i == 0:
                epoch_0_training = total_training_time
            test_time, validation_accuracy = test(model, validation_dataloader, device, args)
            total_test_time += test_time

    if args.save_model:
        torch.save(model,"./bert_for_sequence_classification.pt")

    if args.predict:
        if os.path.exists(args.model):
            test_time, validation_accuracy = test(model, validation_dataloader, device, args)
            total_test_time += test_time
            print("\n Prediction complete")

    assert validation_accuracy > 0.5

    print('\n======== Global stats ========')
    if not args.pytorch_only and not args.predict:
        estimated_export = 0
        if args.epochs > 1:
            estimated_export = epoch_0_training - (total_training_time - epoch_0_training)/(args.epochs-1)
            print("  Estimated ONNX export took:               {:.4f}s".format(estimated_export))
        else:
            print("  Estimated ONNX export took:               Estimate available when epochs > 1 only")
        print("  Accumulated training without export took: {:.4f}s".format(total_training_time - estimated_export))
    print("  Accumulated training took:                {:.4f}s".format(total_training_time))
    print("  Accumulated validation took:              {:.4f}s".format(total_test_time))

if __name__ == '__main__':
    main()<|MERGE_RESOLUTION|>--- conflicted
+++ resolved
@@ -152,6 +152,7 @@
         # Telling the model not to compute or store gradients, saving memory and
         # speeding up validation
         with torch.no_grad():
+
             # Forward pass, calculate logit predictions.
             # This will return the logits rather than the loss because we have
             # not provided labels.
@@ -391,18 +392,11 @@
 
     if not args.pytorch_only:
         # Just for future debugging
-<<<<<<< HEAD
-        debug_options = DebugOptions(save_onnx=False, onnx_prefix='BertForSequenceClassification')
+        debug_options = DebugOptions(save_onnx=args.export_onnx_graphs, onnx_prefix='BertForSequenceClassification')
         if not args.predict:
             model = ORTModule(model, debug_options)
         else:
             model = ORTModule(model, provider_configs=provider_configs)
-=======
-        debug_options = DebugOptions(save_onnx=args.export_onnx_graphs, onnx_prefix='BertForSequenceClassification')
-
-        model = ORTModule(model, debug_options)
-
->>>>>>> 18dfa922
     # Tell pytorch to run this model on the GPU.
     if torch.cuda.is_available() and not args.no_cuda:
         model.cuda()
