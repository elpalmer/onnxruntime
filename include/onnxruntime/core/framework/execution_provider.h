--- conflicted
+++ resolved
@@ -164,12 +164,9 @@
      clean up its temporary resources to reduce memory and ensure the first run is fast.
   */
   virtual common::Status OnSessionInitializationEnd() { return Status::OK(); }
-<<<<<<< HEAD
-=======
 
   virtual common::Status SetComputeStream(void*) { return Status::OK(); }
   virtual void* GetComputeStream() const { return nullptr; }
->>>>>>> f649f917
 
   void InsertAllocator(AllocatorPtr allocator);
   void ReplaceAllocator(AllocatorPtr allocator);
