#!/usr/bin/env python3
# Copyright (c) Microsoft Corporation. All rights reserved.
# Licensed under the MIT License.

import argparse
import fileinput
import getpass
import glob
import logging
import multiprocessing
import os
import platform
import re
import shutil
import subprocess
import sys
import warnings
import hashlib
from os.path import expanduser

logging.basicConfig(format="%(asctime)s %(name)s [%(levelname)s] - %(message)s", level=logging.DEBUG)
log = logging.getLogger("Build")

class BaseError(Exception):
    """Base class for errors originating from build.py."""
    pass

class BuildError(BaseError):
    """Error from running build steps."""
    def __init__(self, *messages):
        super().__init__("\n".join(messages))

class UsageError(BaseError):
    """Usage related error."""
    def __init__(self, message):
        super().__init__(message)

def parse_arguments():
    parser = argparse.ArgumentParser(description="ONNXRuntime CI build driver.",
                                     usage='''
Default behavior is --update --build --test for native architecture builds.
Default behavior is --update --build for cross-compiled builds.

The Update phase will update git submodules, and run cmake to generate makefiles.
The Build phase will build all projects.
The Test phase will run all unit tests, and optionally the ONNX tests.

Use the individual flags to only run the specified stages.
                                     ''')
    # Main arguments
    parser.add_argument("--build_dir", required=True, help="Path to the build directory.")
    parser.add_argument("--config", nargs="+", default=["Debug"],
                        choices=["Debug", "MinSizeRel", "Release", "RelWithDebInfo"],
                        help="Configuration(s) to build.")
    parser.add_argument("--update", action='store_true', help="Update makefiles.")
    parser.add_argument("--build", action='store_true', help="Build.")
    parser.add_argument("--clean", action='store_true', help="Run 'cmake --build --target clean' for the selected config/s.")
    parser.add_argument("--parallel", action='store_true', help='''Use parallel build.
    The build setup doesn't get all dependencies right, so --parallel only works if you're just rebuilding ONNXRuntime code.
    If you've done an update that fetched external dependencies you have to build without --parallel the first time.
    Once that's done, run with "--build --parallel --test" to just build in parallel and run tests.''')
    parser.add_argument("--test", action='store_true', help="Run unit tests.")

    # enable ONNX tests
    parser.add_argument("--enable_onnx_tests", action='store_true',
                        help='''When running the Test phase, run onnx_test_running against available test data directories.''')
    parser.add_argument("--path_to_protoc_exe", help="Path to protoc exe. ")
    parser.add_argument("--download_test_data", action="store_true",
                        help='''Downloads test data without running the tests''')
    parser.add_argument("--test_data_url", help="Test data URL.")
    parser.add_argument("--test_data_checksum", help="Test data checksum (MD5 digest).")

    # generate documentaiton
    parser.add_argument("--gen_doc", action='store_true', help="Generate documentation on contrib ops")

    # CUDA related
    parser.add_argument("--use_cuda", action='store_true', help="Enable CUDA.")
    parser.add_argument("--cuda_version", help="The version of CUDA toolkit to use. Auto-detect if not specified. e.g. 9.0")
    parser.add_argument("--cuda_home", help="Path to CUDA home."
                                            "Read from CUDA_HOME environment variable if --use_cuda is true and --cuda_home is not specified.")
    parser.add_argument("--cudnn_home", help="Path to CUDNN home. "
                                             "Read from CUDNN_HOME environment variable if --use_cuda is true and --cudnn_home is not specified.")

    # Python bindings
    parser.add_argument("--enable_pybind", action='store_true', help="Enable Python Bindings.")
    parser.add_argument("--build_wheel", action='store_true', help="Build Python Wheel. ")
    parser.add_argument("--numpy_version", help="Installs a specific version of numpy "
                        "before building the python binding.")
    parser.add_argument("--skip-keras-test", action='store_true', help="Skip tests with Keras if keras is installed")

    # C-Sharp bindings
    parser.add_argument("--build_csharp", action='store_true', help="Build C#.Net DLL and NuGet package")


    # Build a shared lib
    parser.add_argument("--build_shared_lib", action='store_true', help="Build a shared library for the ONNXRuntime.")

    # Build ONNX Runtime server
    parser.add_argument("--build_server", action='store_true', help="Build server application for the ONNXRuntime.")
    parser.add_argument("--enable_server_tests", action='store_true', help="Run server application tests.")
    parser.add_argument("--enable_server_model_tests", action='store_true', help="Run server model tests.")

    # Build options
    parser.add_argument("--cmake_extra_defines", nargs="+",
                        help="Extra definitions to pass to CMake during build system generation. " +
                             "These are just CMake -D options without the leading -D.")
    parser.add_argument("--x86", action='store_true',
                        help="Create x86 makefiles. Requires --update and no existing cache CMake setup. Delete CMakeCache.txt if needed")
    parser.add_argument("--arm", action='store_true',
                        help="Create ARM makefiles. Requires --update and no existing cache CMake setup. Delete CMakeCache.txt if needed")
    parser.add_argument("--arm64", action='store_true',
                        help="Create ARM64 makefiles. Requires --update and no existing cache CMake setup. Delete CMakeCache.txt if needed")
    parser.add_argument("--msvc_toolset", help="MSVC toolset to use. e.g. 14.11")

    # Arguments needed by CI
    parser.add_argument("--cmake_path", default="cmake", help="Path to the CMake program.")
    parser.add_argument("--ctest_path", default="ctest", help="Path to the CTest program.")
    parser.add_argument("--skip_submodule_sync", action='store_true', help="Don't do a 'git submodule update'. Makes the Update phase faster.")

    parser.add_argument("--use_jemalloc", action='store_true', help="Use jemalloc.")
    parser.add_argument("--use_openblas", action='store_true', help="Build with OpenBLAS.")
    parser.add_argument("--use_mkldnn", action='store_true', help="Build with MKLDNN.")
    parser.add_argument("--use_mklml", action='store_true', help="Build with MKLML.")
    parser.add_argument("--use_ngraph", action='store_true', help="Build with nGraph.")
    parser.add_argument("--use_openvino", nargs="?", const="CPU_FP32",
                        choices=["CPU_FP32","GPU_FP32","GPU_FP16","VAD-R_FP16","MYRIAD_FP16"], help="Build with OpenVINO for specific hardware.")
    parser.add_argument("--use_nsync", action='store_true', help="Build with NSYNC.")
    parser.add_argument("--use_preinstalled_eigen", action='store_true', help="Use pre-installed eigen.")
    parser.add_argument("--eigen_path", help="Path to pre-installed eigen.")
    parser.add_argument("--use_tvm", action="store_true", help="Build with tvm")
    parser.add_argument("--use_openmp", action='store_true', help="Build with OpenMP.")
    parser.add_argument("--use_llvm", action="store_true", help="Build tvm with llvm")
    parser.add_argument("--use_eigenthreadpool", action="store_true", help="Build with eigenthreadpool")
    parser.add_argument("--enable_msinternal", action="store_true", help="Enable for Microsoft internal builds only.")
    parser.add_argument("--llvm_path", help="Path to llvm dir")
    parser.add_argument("--azure_sas_key", help="Azure storage sas key, starts with '?'")
    parser.add_argument("--use_brainslice", action="store_true", help="Build with brain slice")
    parser.add_argument("--brain_slice_package_path", help="Path to brain slice packages")
    parser.add_argument("--brain_slice_package_name", help="Name of brain slice packages")
    parser.add_argument("--brain_slice_client_package_name", help="Name of brainslice client package")
    parser.add_argument("--use_nuphar", action='store_true', help="Build with nuphar")
    parser.add_argument("--use_tensorrt", action='store_true', help="Build with TensorRT")
    parser.add_argument("--tensorrt_home", help="Path to TensorRT installation dir")
    parser.add_argument("--use_full_protobuf", action='store_true', help="Use the full protobuf library")
    parser.add_argument("--disable_contrib_ops", action='store_true', help="Disable contrib ops (reduces binary size)")
    parser.add_argument("--skip_onnx_tests", action='store_true', help="Explicitly disable all onnx related tests")
    parser.add_argument("--enable_msvc_static_runtime", action='store_true', help="Enable static linking of MSVC runtimes.")
    return parser.parse_args()

def resolve_executable_path(command_or_path):
    """Returns the absolute path of an executable."""
    executable_path = shutil.which(command_or_path)
    if executable_path is None:
        raise BuildError("Failed to resolve executable path for '{}'.".format(command_or_path))
    return os.path.realpath(executable_path)

def is_windows():
    return sys.platform.startswith("win")

def is_ubuntu_1604():
    return platform.linux_distribution()[0] == 'Ubuntu' and platform.linux_distribution()[1] == '16.04'

def get_config_build_dir(build_dir, config):
    # build directory per configuration
    return os.path.join(build_dir, config)

def run_subprocess(args, cwd=None, capture=False, dll_path=None, shell=False):
    log.debug("Running subprocess in '{0}'\n{1}".format(cwd or os.getcwd(), args))
    my_env = os.environ.copy()
    if dll_path:
        if is_windows():
            my_env["PATH"] = dll_path + os.pathsep + my_env["PATH"]
        else:
            if "LD_LIBRARY_PATH" in my_env:
                my_env["LD_LIBRARY_PATH"] += os.pathsep + dll_path
            else:
                my_env["LD_LIBRARY_PATH"] = dll_path

    stdout, stderr = (subprocess.PIPE, subprocess.STDOUT) if capture else (None, None)
    return subprocess.run(args, cwd=cwd, check=True, stdout=stdout, stderr=stderr, env=my_env, shell=shell)

def update_submodules(source_dir):
    run_subprocess(["git", "submodule", "update", "--init", "--recursive"], cwd=source_dir)

def is_docker():
    path = '/proc/self/cgroup'
    return (
        os.path.exists('/.dockerenv') or
        os.path.isfile(path) and any('docker' in line for line in open(path))
    )

def is_sudo():
    return 'SUDO_UID' in os.environ.keys()

def install_apt_package(package):
    have = package in str(run_subprocess(["apt", "list", "--installed", package], capture=True).stdout)
    if not have:
        if is_sudo():
            run_subprocess(['apt-get', 'install', '-y', package])
        else:
            raise BuildError(package + " APT package missing. Please re-run this script using sudo to install.")

def install_ubuntu_deps(args):
    'Check if the necessary Ubuntu dependencies are installed. Not required on docker. Provide help output if missing.'

    # check we need the packages first
    if not (args.enable_pybind or args.use_openblas):
        return

    # not needed on docker as packages are pre-installed
    if not is_docker():
        try:
            if args.enable_pybind:
                install_apt_package("python3")

            if args.use_openblas:
                install_apt_package("libopenblas-dev")

        except Exception as e:
            raise BuildError("Error setting up required APT packages. {}".format(str(e)))

def install_python_deps(numpy_version=""):
    dep_packages = ['setuptools', 'wheel']
    dep_packages.append('numpy=={}'.format(numpy_version) if numpy_version else 'numpy>=1.15.0')
    run_subprocess([sys.executable, '-m', 'pip', 'install', '--trusted-host', 'files.pythonhosted.org'] + dep_packages)

def check_md5(filename, expected_md5):
    if not os.path.exists(filename):
        return False
    hash_md5 = hashlib.md5()
    BLOCKSIZE = 1024*64
    with open(filename, "rb") as f:
        buf = f.read(BLOCKSIZE)
        while len(buf) > 0:
            hash_md5.update(buf)
            buf = f.read(BLOCKSIZE)
    hex = hash_md5.hexdigest()
    if hex != expected_md5:
        log.info('md5 mismatch, expect %s, got %s' % (expected_md5, hex))
        os.remove(filename)
        return False
    return True

#the last part of src_url should be unique, across all the builds
def download_test_data(build_dir, src_url, expected_md5, azure_sas_key):
    cache_dir = os.path.join(expanduser("~"), '.cache','onnxruntime')
    os.makedirs(cache_dir, exist_ok=True)
    local_zip_file = os.path.join(cache_dir, os.path.basename(src_url))
    if not check_md5(local_zip_file, expected_md5):
        log.info("Downloading test data")
        if azure_sas_key:
            src_url += azure_sas_key
        # try to avoid logging azure_sas_key
        if shutil.which('aria2c'):
            result = subprocess.run(['aria2c','-x', '5', '-j',' 5',  '-q', src_url, '-d', cache_dir])
            if result.returncode != 0:
                raise BuildError("aria2c exited with code {}.".format(result.returncode))
        elif shutil.which('curl'):
            result = subprocess.run(['curl', '-s', src_url, '-o', local_zip_file])
            if result.returncode != 0:
                raise BuildError("curl exited with code {}.".format(result.returncode))
        else:
            import urllib.request
            import urllib.error
            try:
                urllib.request.urlretrieve(src_url, local_zip_file)
            except urllib.error.URLError:
                raise BuildError("urllib.request.urlretrieve() failed.")
    models_dir = os.path.join(build_dir,'models')
    if os.path.exists(models_dir):
        log.info('deleting %s' % models_dir)
        shutil.rmtree(models_dir)
    if shutil.which('unzip'):
        run_subprocess(['unzip','-qd', models_dir, local_zip_file])
    elif shutil.which('7z'):  # 7-Zip
        run_subprocess(['7z','x', local_zip_file, '-y', '-o' + models_dir])
    elif shutil.which('7za'):  # 7-Zip standalone
        run_subprocess(['7za', 'x', local_zip_file, '-y', '-o' + models_dir])
    else:
        #TODO: use python for unzip
        log.error("No unzip tool for use")
        return False
    return True

def setup_test_data(build_dir, configs, test_data_url, test_data_checksum, azure_sas_key):
    if test_data_url is not None:
        """Sets up the test data, downloading it if needed."""
        if not download_test_data(build_dir, test_data_url, test_data_checksum, azure_sas_key):
            raise BuildError("Failed to set up test data.")

    # create a shortcut for test models if there is a 'models' folder in build_dir
    if is_windows():
        src_model_dir = os.path.join(build_dir, 'models')
        for config in configs:
            config_build_dir = get_config_build_dir(build_dir, config)
            os.makedirs(config_build_dir, exist_ok=True)
            dest_model_dir = os.path.join(config_build_dir, 'models')
            if os.path.exists(src_model_dir) and not os.path.exists(dest_model_dir):
                log.debug("creating shortcut %s -> %s"  % (src_model_dir, dest_model_dir))
                run_subprocess(['mklink', '/D', '/J', dest_model_dir, src_model_dir], shell=True)

def generate_build_tree(cmake_path, source_dir, build_dir, cuda_home, cudnn_home, tensorrt_home, path_to_protoc_exe, configs, cmake_extra_defines, args, cmake_extra_args):
    log.info("Generating CMake build tree")
    cmake_dir = os.path.join(source_dir, "cmake")
    # TODO: fix jemalloc build so it does not conflict with onnxruntime shared lib builds. (e.g. onnxuntime_pybind)
    # for now, disable jemalloc if pybind is also enabled.
    cmake_args = [cmake_path, cmake_dir,
                 "-Donnxruntime_RUN_ONNX_TESTS=" + ("ON" if args.enable_onnx_tests else "OFF"),
                 "-Donnxruntime_GENERATE_TEST_REPORTS=ON",
                 "-Donnxruntime_DEV_MODE=ON",
                 "-DPYTHON_EXECUTABLE=" + sys.executable,
                 "-Donnxruntime_USE_CUDA=" + ("ON" if args.use_cuda else "OFF"),
                 "-Donnxruntime_USE_NSYNC=" + ("OFF" if is_windows() or not args.use_nsync else "ON"),
                 "-Donnxruntime_CUDNN_HOME=" + (cudnn_home if args.use_cuda else ""),
                 "-Donnxruntime_CUDA_HOME=" + (cuda_home if args.use_cuda else ""),
                 "-Donnxruntime_USE_JEMALLOC=" + ("ON" if args.use_jemalloc else "OFF"),
                 "-Donnxruntime_ENABLE_PYTHON=" + ("ON" if args.enable_pybind else "OFF"),
                 "-Donnxruntime_BUILD_CSHARP=" + ("ON" if args.build_csharp else "OFF"),
                 "-Donnxruntime_BUILD_SHARED_LIB=" + ("ON" if args.build_shared_lib else "OFF"),
                 "-Donnxruntime_USE_EIGEN_FOR_BLAS=" + ("OFF" if args.use_openblas else "ON"),
                 "-Donnxruntime_USE_OPENBLAS=" + ("ON" if args.use_openblas else "OFF"),
                 "-Donnxruntime_USE_MKLDNN=" + ("ON" if args.use_mkldnn else "OFF"),
                 "-Donnxruntime_USE_MKLML=" + ("ON" if args.use_mklml else "OFF"),
                 "-Donnxruntime_USE_NGRAPH=" + ("ON" if args.use_ngraph else "OFF"),
<<<<<<< HEAD
                 "-Donnxruntime_USE_OPENVINO=" + ("ON" if args.use_openvino else "OFF"),
                 "-Donnxruntime_USE_OPENVINO_BINARY=" + ("ON" if args.use_openvino == "MYRIAD_FP16" else "ON"),
                 "-Donnxruntime_USE_OPENVINO_SOURCE=" + ("OFF" if (args.use_openvino and args.use_openvino != "MYRIAD_FP16") else "OFF"),
                 "-Donnxruntime_USE_OPENVINO_MYRIAD=" + ("ON" if args.use_openvino == "MYRIAD_FP16" else "OFF"),
                 "-Donnxruntime_USE_OPENVINO_GPU_FP32=" + ("ON" if args.use_openvino == "GPU_FP32" else "OFF"),
                 "-Donnxruntime_USE_OPENVINO_GPU_FP16=" + ("ON" if args.use_openvino == "GPU_FP16" else "OFF"),
                 "-Donnxruntime_USE_OPENVINO_CPU_FP32=" + ("ON" if args.use_openvino == "CPU_FP32" else "OFF"),
                 "-Donnxruntime_USE_OPENVINO_VAD_R=" + ("ON" if args.use_openvino == "VAD-R_FP16" else "OFF"),
                 "-Donnxruntime_USE_OPENMP=" + ("ON" if args.use_openmp else "OFF"),
=======
                 "-Donnxruntime_USE_OPENMP=" + ("ON" if args.use_openmp and not args.use_mklml and not args.use_ngraph else "OFF"),
>>>>>>> 6c9d815d
                 "-Donnxruntime_USE_TVM=" + ("ON" if args.use_tvm else "OFF"),
                 "-Donnxruntime_USE_LLVM=" + ("ON" if args.use_llvm else "OFF"),
                 "-Donnxruntime_ENABLE_MICROSOFT_INTERNAL=" + ("ON" if args.enable_msinternal else "OFF"),
                 "-Donnxruntime_USE_BRAINSLICE=" + ("ON" if args.use_brainslice else "OFF"),
                 "-Donnxruntime_USE_NUPHAR=" + ("ON" if args.use_nuphar else "OFF"),
                 "-Donnxruntime_USE_EIGEN_THREADPOOL=" + ("ON" if args.use_eigenthreadpool else "OFF"),
                 "-Donnxruntime_USE_TENSORRT=" + ("ON" if args.use_tensorrt else "OFF"),
                 "-Donnxruntime_TENSORRT_HOME=" + (tensorrt_home if args.use_tensorrt else ""),
                  # By default - we currently support only cross compiling for ARM/ARM64 (no native compilation supported through this script)
                 "-Donnxruntime_CROSS_COMPILING=" + ("ON" if args.arm64 or args.arm else "OFF"),
                 "-Donnxruntime_BUILD_SERVER=" + ("ON" if args.build_server else "OFF"),
                 "-Donnxruntime_BUILD_x86=" + ("ON" if args.x86 else "OFF"),
                  # nGraph and TensorRT providers currently only supports full_protobuf option.
                 "-Donnxruntime_USE_FULL_PROTOBUF=" + ("ON" if args.use_full_protobuf or args.use_ngraph or args.use_tensorrt or args.build_server or args.gen_doc else "OFF"),
                 "-Donnxruntime_DISABLE_CONTRIB_OPS=" + ("ON" if args.disable_contrib_ops else "OFF"),
                 "-Donnxruntime_MSVC_STATIC_RUNTIME=" + ("ON" if args.enable_msvc_static_runtime else "OFF"),
                 ]
    if args.use_brainslice:
        bs_pkg_name = args.brain_slice_package_name.split('.', 1)
        bs_shared_lib_name = '.'.join((bs_pkg_name[0], 'redist', bs_pkg_name[1]))
        cmake_args += [
            "-Donnxruntime_BRAINSLICE_LIB_PATH=%s/%s" % (args.brain_slice_package_path, args.brain_slice_package_name),
            "-Donnxruntime_BS_CLIENT_PACKAGE=%s/%s" % (args.brain_slice_package_path, args.brain_slice_client_package_name),
            "-Donnxruntime_BRAINSLICE_dynamic_lib_PATH=%s/%s" % (args.brain_slice_package_path, bs_shared_lib_name)]

    if args.use_llvm:
        cmake_args += ["-DLLVM_DIR=%s" % args.llvm_path]

    if args.use_cuda and not is_windows():
        nvml_stub_path = cuda_home + "/lib64/stubs"
        cmake_args += ["-DCUDA_CUDA_LIBRARY=" + nvml_stub_path]

    if args.use_preinstalled_eigen:
        cmake_args += ["-Donnxruntime_USE_PREINSTALLED_EIGEN=ON",
                       "-Deigen_SOURCE_PATH=" + args.eigen_path]

    if path_to_protoc_exe:
        cmake_args += ["-DONNX_CUSTOM_PROTOC_EXECUTABLE=%s" % path_to_protoc_exe]

    if args.gen_doc:
        cmake_args += ["-Donnxruntime_PYBIND_EXPORT_OPSCHEMA=ON"]

    cmake_args += ["-D{}".format(define) for define in cmake_extra_defines]

    if is_windows():
        cmake_args += cmake_extra_args

    for config in configs:
        config_build_dir = get_config_build_dir(build_dir, config)
        os.makedirs(config_build_dir, exist_ok=True)

        if args.use_tvm:
            os.environ["PATH"] = os.path.join(config_build_dir, "external", "tvm", config) + os.pathsep + os.environ["PATH"]

        run_subprocess(cmake_args  + ["-DCMAKE_BUILD_TYPE={}".format(config)], cwd=config_build_dir)


def clean_targets(cmake_path, build_dir, configs):
    for config in configs:
        log.info("Cleaning targets for %s configuration", config)
        build_dir2 = get_config_build_dir(build_dir, config)
        cmd_args = [cmake_path,
                    "--build", build_dir2,
                    "--config", config,
                    "--target", "clean"]

        run_subprocess(cmd_args)

def build_targets(cmake_path, build_dir, configs, parallel):
    for config in configs:
        log.info("Building targets for %s configuration", config)
        build_dir2 = get_config_build_dir(build_dir, config)
        cmd_args = [cmake_path,
                    "--build", build_dir2,
                    "--config", config]

        build_tool_args = []
        if parallel:
            num_cores = str(multiprocessing.cpu_count())
            if is_windows():
                build_tool_args += ["/maxcpucount:" + num_cores]
            else:
                build_tool_args += ["-j" + num_cores]

        if (build_tool_args):
            cmd_args += [ "--" ]
            cmd_args += build_tool_args

        run_subprocess(cmd_args)

def add_dir_if_exists(dir, dir_list):
    if (os.path.isdir(dir)):
        dir_list.append(dir)

def setup_cuda_vars(args):

    cuda_home = ""
    cudnn_home = ""

    if (args.use_cuda):
        cuda_home = args.cuda_home if args.cuda_home else os.getenv("CUDA_HOME")
        cudnn_home = args.cudnn_home if args.cudnn_home else os.getenv("CUDNN_HOME")

        cuda_home_valid = (cuda_home != None and os.path.exists(cuda_home))
        cudnn_home_valid = (cudnn_home != None and os.path.exists(cudnn_home))

        if (not cuda_home_valid or not cudnn_home_valid):
            raise BuildError("cuda_home and cudnn_home paths must be specified and valid.",
                             "cuda_home='{}' valid={}. cudnn_home='{}' valid={}"
                             .format(cuda_home, cuda_home_valid, cudnn_home, cudnn_home_valid))

        if (is_windows()):
            # Validate that the cudnn_home is pointing at the right level
            if (not os.path.exists(os.path.join(cudnn_home, "bin"))):
                raise BuildError("cudnn_home path should include the 'cuda' folder, and must contain the CUDNN 'bin' directory.",
                                 "cudnn_home='{}'".format(cudnn_home))

            os.environ["CUDA_PATH"] = cuda_home
            os.environ["CUDA_TOOLKIT_ROOT_DIR"] = cuda_home

            cuda_bin_path = os.path.join(cuda_home, 'bin')
            os.environ["CUDA_BIN_PATH"] = cuda_bin_path
            os.environ["PATH"] += os.pathsep + cuda_bin_path + os.pathsep + os.path.join(cudnn_home, 'bin')
            # Add version specific CUDA_PATH_Vx_y value as the Visual Studio build files require that
            version_file = os.path.join(cuda_home, 'version.txt')
            if not os.path.exists(version_file):
                raise BuildError("No version file found in CUDA install directory. Looked for " + version_file)

            cuda_major_version = "unknown"

            with open(version_file) as f:
                # First line of version file should have something like 'CUDA Version 9.2.148'
                first_line = f.readline()
                m = re.match("CUDA Version (\d+).(\d+)", first_line)
                if not m:
                    raise BuildError("Couldn't read version from first line of " + version_file)

                cuda_major_version = m.group(1)
                minor = m.group(2)
                os.environ["CUDA_PATH_V{}_{}".format(cuda_major_version, minor)] = cuda_home

            vc_ver_str = os.getenv("VCToolsVersion") or ""
            vc_ver = vc_ver_str.split(".")
            if len(vc_ver) != 3:
                log.warning("Unable to automatically verify VS 2017 toolset is compatible with CUDA. Will attempt to use.")
                log.warning("Failed to get valid Visual C++ Tools version from VCToolsVersion environment variable value of '" + vc_ver_str + "'")
                log.warning("VCToolsVersion is set in a VS 2017 Developer Command shell, or by running \"%VS2017INSTALLDIR%\\VC\\Auxiliary\\Build\\vcvars64.bat\"")
                log.warning("See build.md in the root ONNXRuntime directory for instructions on installing the Visual C++ 2017 14.11 toolset if needed.")

            elif cuda_major_version == "9" and vc_ver[0] == "14" and int(vc_ver[1]) > 11:
                raise BuildError("Visual C++ Tools version not supported by CUDA v9. You must setup the environment to use the 14.11 toolset.",
                                 "Current version is {}. CUDA 9.2 requires version 14.11.*".format(vc_ver_str),
                                 "If necessary manually install the 14.11 toolset using the Visual Studio 2017 updater.",
                                 "See 'Windows CUDA Build' in build.md in the root directory of this repository.")

    return cuda_home, cudnn_home

def setup_tensorrt_vars(args):

    tensorrt_home = ""

    if (args.use_tensorrt):
        tensorrt_home = args.tensorrt_home if args.tensorrt_home else os.getenv("TENSORRT_HOME")

        tensorrt_home_valid = (tensorrt_home != None and os.path.exists(tensorrt_home))

        if (not tensorrt_home_valid):
            raise BuildError("tensorrt_home paths must be specified and valid.",
                             "tensorrt_home='{}' valid={}."
                             .format(tensorrt_home, tensorrt_home_valid))

        # Set maximum batch size for TensorRT. The number needs to be no less than maximum batch size in all unit tests
        os.environ["ORT_TENSORRT_MAX_BATCH_SIZE"] = "13"

        # Set maximum workspace size in byte for TensorRT (1GB = 1073741824 bytes)  
        os.environ["ORT_TENSORRT_MAX_WORKSPACE_SIZE"] = "1073741824"  

        # Set maximum number of iterations to detect unsupported nodes and partition the models for TensorRT
        os.environ["ORT_TENSORRT_MAX_PARSER_ITERATIONS"] = "6"
        
    return tensorrt_home

def run_onnxruntime_tests(args, source_dir, ctest_path, build_dir, configs, enable_python_tests, enable_tvm = False, enable_tensorrt = False, enable_ngraph = False):
    for config in configs:
        log.info("Running tests for %s configuration", config)
        cwd = get_config_build_dir(build_dir, config)
        if enable_tvm:
          dll_path = os.path.join(build_dir, config, "external", "tvm", config)
        elif enable_tensorrt:
          dll_path = os.path.join(args.tensorrt_home, 'lib')
        else:
          dll_path = None
        run_subprocess([ctest_path, "--build-config", config, "--verbose"],
                       cwd=cwd, dll_path=dll_path)

        if enable_python_tests:
            # Disable python tests for TensorRT because many tests are not supported yet
            if enable_tensorrt :
                return
            if is_windows():
                cwd = os.path.join(cwd, config)
            run_subprocess([sys.executable, 'onnxruntime_test_python.py'], cwd=cwd, dll_path=dll_path)
            try:
                import onnx
                onnx_test = True
            except ImportError:
                warnings.warn("onnx is not installed. Following test cannot be run.")
                onnx_test = False
            if onnx_test:
                run_subprocess([sys.executable, 'onnxruntime_test_python_backend.py'], cwd=cwd, dll_path=dll_path)
                run_subprocess([sys.executable, os.path.join(source_dir,'onnxruntime','test','onnx','gen_test_models.py'),'--output_dir','test_models'], cwd=cwd)
                run_subprocess([os.path.join(cwd,'onnx_test_runner'), 'test_models'], cwd=cwd)
                if config != 'Debug':
                    run_subprocess([sys.executable, 'onnx_backend_test_series.py'], cwd=cwd, dll_path=dll_path)
            if not args.skip_keras_test:
                try:
                    import onnxmltools
                    import keras
                    onnxml_test = True
                except ImportError:
                    warnings.warn("onnxmltools and keras are not installed. Following test cannot be run.")
                    onnxml_test = False
                if onnxml_test:
                    run_subprocess([sys.executable, 'onnxruntime_test_python_keras.py'], cwd=cwd, dll_path=dll_path)


def run_onnx_tests(build_dir, configs, onnx_test_data_dir, provider, enable_parallel_executor_test, num_parallel_models):
    for config in configs:
        cwd = get_config_build_dir(build_dir, config)
        if is_windows():
           exe = os.path.join(cwd, config, 'onnx_test_runner')
           model_dir = os.path.join(cwd, "models")
        else:
           exe = os.path.join(cwd, 'onnx_test_runner')
           model_dir = os.path.join(build_dir, "models")
        cmd = []
        if provider:
          cmd += ["-e", provider]
          if provider == 'mkldnn':
             cmd += ['-c', '1']

        if num_parallel_models > 0:
          cmd += ["-j", str(num_parallel_models)]

        if config != 'Debug' and os.path.exists(model_dir):
          if provider == 'tensorrt':
            model_dir = os.path.join(model_dir, "opset8")
          cmd.append(model_dir)
        if os.path.exists(onnx_test_data_dir):
          cmd.append(onnx_test_data_dir)

        run_subprocess([exe] + cmd, cwd=cwd)
        if enable_parallel_executor_test:
          run_subprocess([exe,'-x'] + cmd, cwd=cwd)


def split_server_binary_and_symbol(build_dir, configs):
    if is_windows():
        # TODO: Windows support
        pass
    else:
        for config in configs:
            if config == 'RelWithDebInfo':
                config_build_dir = get_config_build_dir(build_dir, config)
                run_subprocess(['objcopy', '--only-keep-debug', 'onnxruntime_server', 'onnxruntime_server.symbol'], cwd=config_build_dir)
                run_subprocess(['strip', '--strip-debug', '--strip-unneeded', 'onnxruntime_server'], cwd=config_build_dir)
                run_subprocess(['objcopy', '--add-gnu-debuglink=onnxruntime_server.symbol', 'onnxruntime_server'], cwd=config_build_dir)
            

def run_server_tests(build_dir, configs):
    pip_freeze_result = run_subprocess([sys.executable, '-m', 'pip', 'freeze'], capture=True).stdout
    installed_packages = [r.decode().split('==')[0] for r in pip_freeze_result.split()]
    if not (('requests' in installed_packages) and ('protobuf' in installed_packages) and ('numpy' in installed_packages)):
        if hasattr(sys, 'real_prefix'):
            # In virtualenv
            run_subprocess([sys.executable, '-m', 'pip', 'install', '--trusted-host', 'files.pythonhosted.org', 'requests', 'protobuf', 'numpy'])
        else:
            # Outside virtualenv
            run_subprocess([sys.executable, '-m', 'pip', 'install', '--user', '--trusted-host', 'files.pythonhosted.org', 'requests', 'protobuf', 'numpy'])
    
    for config in configs:
        config_build_dir = get_config_build_dir(build_dir, config)
        if is_windows():
            server_app_path = os.path.join(config_build_dir, config, 'onnxruntime_server.exe')
            python_package_path = os.path.join(config_build_dir, config)
        else:
            server_app_path = os.path.join(config_build_dir, 'onnxruntime_server')
            python_package_path = config_build_dir
        server_test_folder = os.path.join(config_build_dir, 'server_test')
        server_test_data_folder = os.path.join(os.path.join(config_build_dir, 'testdata'), 'server')
        run_subprocess([sys.executable, 'test_main.py', server_app_path, server_test_data_folder, server_test_data_folder, python_package_path, server_test_folder], cwd=server_test_folder, dll_path=None)


def run_server_model_tests(build_dir, configs):
    for config in configs:
        config_build_dir = get_config_build_dir(build_dir, config)
        server_test_folder = os.path.join(config_build_dir, 'server_test')
        server_test_data_folder = os.path.join(config_build_dir, 'server_test_data')
 
        if is_windows():
            server_app_path = os.path.join(config_build_dir, config, 'onnxruntime_server.exe')
            test_raw_data_folder = os.path.join(config_build_dir, 'models')
            python_package_path = os.path.join(config_build_dir, config)
        else:
            server_app_path = os.path.join(config_build_dir, 'onnxruntime_server')
            test_raw_data_folder = os.path.join(build_dir, 'models')
            python_package_path = config_build_dir
        
        run_subprocess([sys.executable, 'model_zoo_data_prep.py', test_raw_data_folder, server_test_data_folder, python_package_path, server_test_folder], cwd=server_test_folder, dll_path=None)
        run_subprocess([sys.executable, 'model_zoo_tests.py', server_app_path, test_raw_data_folder, server_test_data_folder, python_package_path, server_test_folder], cwd=server_test_folder, dll_path=None)


def build_python_wheel(source_dir, build_dir, configs, use_cuda, use_ngraph, use_tensorrt, nightly_build = False):
    for config in configs:
        cwd = get_config_build_dir(build_dir, config)

        if is_windows():
            cwd = os.path.join(cwd, config)
        if nightly_build:
            if use_tensorrt:
                run_subprocess([sys.executable, os.path.join(source_dir, 'setup.py'), 'bdist_wheel', '--use_tensorrt', '--nightly_build'], cwd=cwd)
            elif use_cuda:
                run_subprocess([sys.executable, os.path.join(source_dir, 'setup.py'), 'bdist_wheel', '--use_cuda', '--nightly_build'], cwd=cwd)
            elif use_ngraph:
                run_subprocess([sys.executable, os.path.join(source_dir, 'setup.py'), 'bdist_wheel', '--use_ngraph', '--nightly-build'], cwd=cwd)
            else:
                run_subprocess([sys.executable, os.path.join(source_dir, 'setup.py'), 'bdist_wheel', '--nightly_build'], cwd=cwd)
        else:
            if use_tensorrt:
                run_subprocess([sys.executable, os.path.join(source_dir, 'setup.py'), 'bdist_wheel', '--use_tensorrt'], cwd=cwd)
            elif use_cuda:
                run_subprocess([sys.executable, os.path.join(source_dir, 'setup.py'), 'bdist_wheel', '--use_cuda'], cwd=cwd)
            elif use_ngraph:
                run_subprocess([sys.executable, os.path.join(source_dir, 'setup.py'), 'bdist_wheel', '--use_ngraph'], cwd=cwd)
            else:
                run_subprocess([sys.executable, os.path.join(source_dir, 'setup.py'), 'bdist_wheel'], cwd=cwd)
        if is_ubuntu_1604():
            run_subprocess([os.path.join(source_dir, 'rename_manylinux.sh')], cwd=cwd+'/dist')

def build_protoc_for_windows_host(cmake_path, source_dir, build_dir):
    if not is_windows():
        raise BuildError('Currently only support building protoc for Windows host while cross-compiling for ARM/ARM64 arch')

    log.info("Building protoc for host to be used in cross-compiled build process")
    protoc_build_dir = os.path.join(build_dir, 'host_protoc')
    os.makedirs(protoc_build_dir, exist_ok=True)
    # Generate step
    cmd_args = [cmake_path,
                os.path.join(source_dir, 'cmake\external\protobuf\cmake'),
                '-T',
                'host=x64',
                '-G',
                'Visual Studio 15 2017',
                '-Dprotobuf_BUILD_TESTS=OFF',
                '-Dprotobuf_WITH_ZLIB_DEFAULT=OFF',
                '-Dprotobuf_BUILD_SHARED_LIBS=OFF']
    run_subprocess(cmd_args, cwd= protoc_build_dir)
    # Build step
    cmd_args = [cmake_path,
                "--build", protoc_build_dir,
                "--config", "Release",
                "--target", "protoc"]
    run_subprocess(cmd_args)

    if not os.path.exists(os.path.join(build_dir, 'host_protoc', 'Release', 'protoc.exe')):
        raise BuildError("Couldn't build protoc.exe for host. Failing build.")

def generate_documentation(source_dir, build_dir, configs):
    operator_doc_path = os.path.join(source_dir, 'docs', 'ContribOperators.md')
    for config in configs:
        #copy the gen_doc.py
        shutil.copy(os.path.join(source_dir,'tools','python','gen_doc.py'),
                    os.path.join(build_dir,config, config))
        run_subprocess([
                        sys.executable,
                        'gen_doc.py',
                        '--output_path', operator_doc_path
                    ],
                    cwd = os.path.join(build_dir,config, config))
    docdiff = ''
    try:
        docdiff = subprocess.check_output(['git', 'diff', operator_doc_path])
    except subprocess.CalledProcessError:
        print('git diff returned non-zero error code')


    if len(docdiff) > 0:
        raise BuildError('The updated operator document file '+str(operator_doc_path)+' must be checked in.\n diff:\n'+str(docdiff))


def main():
    args = parse_arguments()

    cmake_extra_defines = args.cmake_extra_defines if args.cmake_extra_defines else []

    # if there was no explicit argument saying what to do, default to update, build and test (for native builds).
    if (args.update == False and args.clean == False and args.build == False and args.test == False):
        log.debug("Defaulting to running update, build [and test for native builds].")
        args.update = True
        args.build = True
        if args.arm or args.arm64:
            args.test = False
        else:
            args.test = True

    if args.use_tensorrt:
        args.use_cuda = True

    if args.build_wheel or args.enable_server_model_tests:
        args.enable_pybind = True

    if args.build_csharp:
        args.build_shared_lib = True

    configs = set(args.config)

    # setup paths and directories
    cmake_path = resolve_executable_path(args.cmake_path)
    ctest_path = resolve_executable_path(args.ctest_path)
    build_dir = args.build_dir
    script_dir = os.path.realpath(os.path.dirname(__file__))
    source_dir = os.path.normpath(os.path.join(script_dir, "..", ".."))

    # if using cuda, setup cuda paths and env vars
    cuda_home, cudnn_home = setup_cuda_vars(args)

    # if using tensorrt, setup tensorrt paths
    tensorrt_home = setup_tensorrt_vars(args)

    os.makedirs(build_dir, exist_ok=True)

    log.info("Build started")
    if (args.update):
        cmake_extra_args = []
        if(is_windows()):
          if (args.x86):
            cmake_extra_args = ['-A','Win32','-T','host=x64','-G', 'Visual Studio 15 2017']
          elif (args.arm or args.arm64):
            # Cross-compiling for ARM(64) architecture
            # First build protoc for host to use during cross-compilation
            build_protoc_for_windows_host(cmake_path, source_dir, build_dir)
            if args.arm:
                cmake_extra_args = ['-A', 'ARM']
            else:
                cmake_extra_args = ['-A', 'ARM64']
            cmake_extra_args += ['-G', 'Visual Studio 15 2017']
            # Cannot test on host build machine for cross-compiled builds (Override any user-defined behaviour for test if any)
            if args.test:
                log.info("Cannot test on host build machine for cross-compiled ARM(64) builds. Will skip test running after build.")
                args.test = False
          else:
            toolset = 'host=x64'
            if (args.msvc_toolset):
                toolset += ',version=' + args.msvc_toolset
            if (args.cuda_version):
                toolset += ',cuda=' + args.cuda_version

            cmake_extra_args = ['-A','x64','-T', toolset, '-G', 'Visual Studio 15 2017']
        if is_ubuntu_1604():
            if (args.arm or args.arm64):
                raise BuildError("Only Windows ARM(64) cross-compiled builds supported currently through this script")
            install_ubuntu_deps(args)
            if not is_docker():
                install_python_deps()
        if (args.enable_pybind and is_windows()):
            install_python_deps(args.numpy_version)
        if (not args.skip_submodule_sync):
            update_submodules(source_dir)

        if args.enable_onnx_tests or args.download_test_data:
            if args.download_test_data:
                if not args.test_data_url or not args.test_data_checksum:
                   raise UsageError("The test_data_url and test_data_checksum arguments are required.")
            setup_test_data(build_dir, configs, args.test_data_url, args.test_data_checksum, args.azure_sas_key)

        path_to_protoc_exe = None
        if args.path_to_protoc_exe:
            path_to_protoc_exe = args.path_to_protoc_exe
        # Need to provide path to protoc.exe built for host to be used in the cross-compiled build process
        elif args.arm or args.arm64:
            path_to_protoc_exe = os.path.join(build_dir, 'host_protoc', 'Release', 'protoc.exe')

        generate_build_tree(cmake_path, source_dir, build_dir, cuda_home, cudnn_home, tensorrt_home, path_to_protoc_exe, configs, cmake_extra_defines,
                            args, cmake_extra_args)

    if (args.clean):
        clean_targets(cmake_path, build_dir, configs)

    if (args.build):
        build_targets(cmake_path, build_dir, configs, args.parallel)

    if args.test :
        run_onnxruntime_tests(args, source_dir, ctest_path, build_dir, configs,
                              args.enable_pybind and not args.skip_onnx_tests,
                              args.use_tvm, args.use_tensorrt, args.use_ngraph)
        # run the onnx model tests if requested explicitly.
        if args.enable_onnx_tests and not args.skip_onnx_tests:
            # directory from ONNX submodule with ONNX test data
            onnx_test_data_dir = '/data/onnx'
            if is_windows() or not os.path.exists(onnx_test_data_dir):
                onnx_test_data_dir = os.path.join(source_dir, "cmake", "external", "onnx", "onnx", "backend", "test", "data")

            if args.use_tensorrt:
              # Disable some onnx unit tests that TensorRT parser doesn't supported yet
              onnx_test_data_dir = os.path.join(source_dir, "cmake", "external", "onnx", "onnx", "backend", "test", "data", "simple")
              run_onnx_tests(build_dir, configs, onnx_test_data_dir, 'tensorrt', False, 1)
            elif args.use_cuda:
              run_onnx_tests(build_dir, configs, onnx_test_data_dir, 'cuda', False, 2)
            elif args.x86 or platform.system() == 'Darwin':
              run_onnx_tests(build_dir, configs, onnx_test_data_dir, None, False, 1)
            elif args.use_ngraph:
              run_onnx_tests(build_dir, configs, onnx_test_data_dir, 'ngraph', True, 1)
            elif args.use_openvino:
               run_onnx_tests(build_dir, configs, onnx_test_data_dir, 'openvino', False,1)
              # TODO: parallel executor test fails on MacOS
            else:
              run_onnx_tests(build_dir, configs, onnx_test_data_dir, None, True, 0)

              if args.use_mkldnn:
                run_onnx_tests(build_dir, configs, onnx_test_data_dir, 'mkldnn', True, 1)

    if args.build_server:
        split_server_binary_and_symbol(build_dir, configs)
        if args.enable_server_tests:
            run_server_tests(build_dir, configs)
        if args.enable_server_model_tests:
            run_server_model_tests(build_dir, configs)

    if args.build:
        if args.build_wheel:
            nightly_build = bool(os.getenv('NIGHTLY_BUILD') == '1')
            build_python_wheel(source_dir, build_dir, configs, args.use_cuda, args.use_ngraph, args.use_tensorrt, nightly_build)

    if args.gen_doc and (args.build or args.test):
        generate_documentation(source_dir, build_dir, configs)

    log.info("Build complete")

if __name__ == "__main__":
    try:
        sys.exit(main())
    except BaseError as e:
        log.error(str(e))
        sys.exit(1)<|MERGE_RESOLUTION|>--- conflicted
+++ resolved
@@ -322,7 +322,6 @@
                  "-Donnxruntime_USE_MKLDNN=" + ("ON" if args.use_mkldnn else "OFF"),
                  "-Donnxruntime_USE_MKLML=" + ("ON" if args.use_mklml else "OFF"),
                  "-Donnxruntime_USE_NGRAPH=" + ("ON" if args.use_ngraph else "OFF"),
-<<<<<<< HEAD
                  "-Donnxruntime_USE_OPENVINO=" + ("ON" if args.use_openvino else "OFF"),
                  "-Donnxruntime_USE_OPENVINO_BINARY=" + ("ON" if args.use_openvino == "MYRIAD_FP16" else "ON"),
                  "-Donnxruntime_USE_OPENVINO_SOURCE=" + ("OFF" if (args.use_openvino and args.use_openvino != "MYRIAD_FP16") else "OFF"),
@@ -331,10 +330,7 @@
                  "-Donnxruntime_USE_OPENVINO_GPU_FP16=" + ("ON" if args.use_openvino == "GPU_FP16" else "OFF"),
                  "-Donnxruntime_USE_OPENVINO_CPU_FP32=" + ("ON" if args.use_openvino == "CPU_FP32" else "OFF"),
                  "-Donnxruntime_USE_OPENVINO_VAD_R=" + ("ON" if args.use_openvino == "VAD-R_FP16" else "OFF"),
-                 "-Donnxruntime_USE_OPENMP=" + ("ON" if args.use_openmp else "OFF"),
-=======
                  "-Donnxruntime_USE_OPENMP=" + ("ON" if args.use_openmp and not args.use_mklml and not args.use_ngraph else "OFF"),
->>>>>>> 6c9d815d
                  "-Donnxruntime_USE_TVM=" + ("ON" if args.use_tvm else "OFF"),
                  "-Donnxruntime_USE_LLVM=" + ("ON" if args.use_llvm else "OFF"),
                  "-Donnxruntime_ENABLE_MICROSOFT_INTERNAL=" + ("ON" if args.enable_msinternal else "OFF"),
