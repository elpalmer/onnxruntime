--- conflicted
+++ resolved
@@ -164,16 +164,16 @@
       std::string input_name;
       // use names retrieved from original ONNX model to assign the right onnx input name for the graph
       for (auto it = subgraph_context_.input_names.begin(); it != subgraph_context_.input_names.end(); ++it) {
-<<<<<<< HEAD
-        onnx_input_name = it->first;
-        // using the input name retrieved from ONNX original to match with the input names returned by OV tensors
-        if (input_names.find(onnx_input_name) != input_names.end()) {
-          input_name = onnx_input_name;
+        if (it->second == input_idx) {
+          onnx_input_name = it->first;
           break;
-        } else {
-          continue;
-          // throw(log_tag + "Input names mismatch between OpenVINO and ONNX. " + onnx_input_name + " doesn't exist in the list of OpenVINO input tensor names");
-        }
+        }
+      }
+      // using the input name retrieved from ONNX original to match with the input names returned by OV tensors
+      if (input_names.find(onnx_input_name) != input_names.end()) {
+        input_name = onnx_input_name;
+      } else {
+        throw(log_tag + "Input names mismatch between OpenVINO and ONNX. " + onnx_input_name + " doesn't exist in the list of OpenVINO input tensor names");
       }
       size_t batch_slice_idx = 0;
       if (subgraph_context_.has_dynamic_input_shape &&
@@ -198,42 +198,6 @@
         } catch (const char* msg) {
           throw(msg);
         }
-=======
-        if (it->second == input_idx) {
-          onnx_input_name = it->first;
-          break;
-        }
-      }
-      // using the input name retrieved from ONNX original to match with the input names returned by OV tensors
-      if (input_names.find(onnx_input_name) != input_names.end()) {
-        input_name = onnx_input_name;
-      } else {
-        throw(log_tag + "Input names mismatch between OpenVINO and ONNX. " + onnx_input_name + " doesn't exist in the list of OpenVINO input tensor names");
-      }
-      size_t batch_slice_idx = 0;
-      if (subgraph_context_.has_dynamic_input_shape &&
-          global_context_.enable_dynamic_shapes == true &&
-          (global_context_.device_type.find("CPU") != std::string::npos ||
-           global_context_.device_type.find("GPU") != std::string::npos)) {
-        auto tensor = context.GetInput(subgraph_context_.input_names.at(input_name));
-        auto tensor_info = tensor.GetTensorTypeAndShapeInfo();
-        auto tensor_shape = tensor_info.GetShape();
-        auto tensor_size = tensor_shape.size();
-        auto tensor_iter = 0;
-        ov::Shape input_tensor_shape = ov::Shape(tensor_size, 0);
-        for (auto i = tensor_shape.begin(); i != tensor_shape.end(); ++i) {
-          input_tensor_shape[tensor_iter] = *i;
-          tensor_iter += 1;
-        }
-        auto input = ie_cnn_network_->get_parameters().at(input_idx);
-        OVTensorPtr tensor_ptr = std::make_shared<ov::Tensor>(input->get_element_type(), input_tensor_shape);
-        FillInputBlob(tensor_ptr, batch_slice_idx, input_name, context, subgraph_context_);
-        try {
-          infer_request->SetTensor(input_name, tensor_ptr);
-        } catch (const char* msg) {
-          throw(msg);
-        }
->>>>>>> a49bb85c
       } else {
         OVTensorPtr graph_input_blob;
         try {
