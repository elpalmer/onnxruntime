// Copyright (C) 2019-2022 Intel Corporation
// Licensed under the MIT License

#include <map>
#include <string>
#include <memory>
#include <sstream>
#include <fstream>

#include "core/providers/shared_library/provider_api.h"
#include "../backend_utils.h"
#include <ngraph/pass/constant_folding.hpp>
#include "basic_backend.h"
#include "../backend_manager.h"

namespace onnxruntime {

namespace openvino_ep {

using namespace backend_utils;

BasicBackend::BasicBackend(const ONNX_NAMESPACE::ModelProto& model_proto,
                           GlobalContext& global_context,
                           const SubGraphContext& subgraph_context)
    : global_context_(global_context), subgraph_context_(subgraph_context) {
  std::string& hw_target = (global_context_.device_id != "") ? global_context_.device_id : global_context_.device_type;
  if (ValidateSubgraph(const_outputs_map_))
    return;

  // OV Config
  ov::AnyMap device_config;
  PopulateConfigValue(device_config);

  // Enable caching
  EnableCaching();

  // Setting OpenCL queue throttling for GPU
  EnableGPUThrottling(device_config);


  // Enable streams; default=1 unless ovverriden by user config
  EnableStreams();


#ifndef NDEBUG
  if (IsDebugEnabled()) {
    std::string file_name = subgraph_context.subgraph_name + "_static.onnx";
    std::fstream outfile(file_name, std::ios::out | std::ios::trunc | std::ios::binary);
    model_proto.SerializeToOstream(outfile);
  }
#endif
  try {
    std::string dev_prec = global_context.device_type + "_" + global_context_.precision_str;
    if (global_context.is_wholly_supported_graph) {
#if defined(IO_BUFFER_ENABLED)
      if ((global_context.device_type.find("GPU") != std::string::npos) &&
          (global_context_.context != nullptr)) {
        LOGS_DEFAULT(INFO) << log_tag << "IO Buffering Enabled";
        cl_context ctx = static_cast<cl_context>(global_context_.context);
        remote_context_ = new ov::intel_gpu::ocl::ClContext(global_context_.ie_core.Get(), ctx);
        ie_cnn_network_ = CreateOVModel(model_proto, global_context_, subgraph_context_, const_outputs_map_);
        exe_network_ = global_context_.ie_core.LoadNetwork(ie_cnn_network_, remote_context_, subgraph_context_.subgraph_name);
        LOGS_DEFAULT(INFO) << log_tag << "Loaded model to the plugin";
      } else {
<<<<<<< HEAD
=======
#if defined(OPENVINO_2023_0)
        if (!subgraph_context_.has_dynamic_input_shape && dev_prec!="CPU_FP16") {
          const std::string model = model_proto.SerializeAsString();
          exe_network_ = global_context_.ie_core.LoadNetwork(model, hw_target, device_config, subgraph_context_.subgraph_name);
          LOGS_DEFAULT(INFO) << log_tag << "Loaded model to the plugin";
        } else {
          ie_cnn_network_ = CreateOVModel(model_proto, global_context_, subgraph_context_, const_outputs_map_);
          exe_network_ = global_context_.ie_core.LoadNetwork(ie_cnn_network_, hw_target, device_config, subgraph_context_.subgraph_name);
          LOGS_DEFAULT(INFO) << log_tag << "Loaded model to the plugin";
        }
#else
>>>>>>> 0dd61982
        ie_cnn_network_ = CreateOVModel(model_proto, global_context_, subgraph_context_, const_outputs_map_);
        exe_network_ = global_context_.ie_core.LoadNetwork(ie_cnn_network_, hw_target, device_config, subgraph_context_.subgraph_name);
        LOGS_DEFAULT(INFO) << log_tag << "Loaded model to the plugin";
      }
#else
#if defined(OPENVINO_2023_0)
      if (!subgraph_context_.has_dynamic_input_shape && dev_prec!="CPU_FP16") {
        const std::string model = model_proto.SerializeAsString();
        exe_network_ = global_context_.ie_core.LoadNetwork(model, hw_target, device_config, subgraph_context_.subgraph_name);
        LOGS_DEFAULT(INFO) << log_tag << "Loaded model to the plugin";
      } else {
        ie_cnn_network_ = CreateOVModel(model_proto, global_context_, subgraph_context_, const_outputs_map_);
        exe_network_ = global_context_.ie_core.LoadNetwork(ie_cnn_network_, hw_target, device_config, subgraph_context_.subgraph_name);
        LOGS_DEFAULT(INFO) << log_tag << "Loaded model to the plugin";
      }
#else
      ie_cnn_network_ = CreateOVModel(model_proto, global_context_, subgraph_context_, const_outputs_map_);
      exe_network_ = global_context_.ie_core.LoadNetwork(ie_cnn_network_, hw_target, device_config, subgraph_context_.subgraph_name);
      LOGS_DEFAULT(INFO) << log_tag << "Loaded model to the plugin";
#endif
#endif
    } else {
      ie_cnn_network_ = CreateOVModel(model_proto, global_context_, subgraph_context_, const_outputs_map_);
      exe_network_ = global_context_.ie_core.LoadNetwork(ie_cnn_network_, hw_target, device_config, subgraph_context_.subgraph_name);
      LOGS_DEFAULT(INFO) << log_tag << "Loaded model to the plugin";
    }
  } catch (const char* msg) {
    throw(msg);
  }

  // The infer_requests_ pool will be intialized with a default value of 8 infer_request's
  // The nireq value can also be configured to any num_of_threads during runtime
  size_t nireq = global_context_.num_of_threads;
  LOGS_DEFAULT(INFO) << log_tag << "The value of nireq being used is: " << nireq;
#ifndef NDEBUG
  if (openvino_ep::backend_utils::IsDebugEnabled()) {
    std::cout << "The value of nireq being used is: " << nireq << std::endl;
  }
#endif
  inferRequestsQueue_ = std::unique_ptr<InferRequestsQueue>(new InferRequestsQueue(exe_network_, nireq));
}

bool BasicBackend::ValidateSubgraph(std::map<std::string, std::shared_ptr<ngraph::Node>>& const_outputs_map) {
  if (const_outputs_map.size() == subgraph_context_.output_names.size())
    subgraph_context_.is_constant = true;
  if (subgraph_context_.is_constant) {
    LOGS_DEFAULT(INFO) << log_tag << "The subgraph is a const. Directly moving to Infer stage.";
    return true;
  }
  return false;
}

<<<<<<< HEAD
void BasicBackend::PopulateConfigValue(ov::AnyMap& device_config) {
  // Set inference precision if device_type != AUTO
  // if (global_context_.device_type.find("GPU_FP16")!= std::string::npos){
  //   device_config.emplace(ov::hint::inference_precision(global_context_.precision_str));
  // }
  device_config = {};
=======
  void BasicBackend::PopulateConfigValue(ov::AnyMap & device_config) {
    device_config = {};
    // Set inference precision based on device precision for OV backend
    if (global_context_.precision_str.find("FP16")!= std::string::npos && global_context_.device_type == "GPU"){
      device_config.emplace(ov::hint::inference_precision("f16"));
    }
    if (global_context_.precision_str.find("FP32")!= std::string::npos){
      device_config.emplace(ov::hint::inference_precision("f32"));
    }
>>>>>>> 0dd61982
#ifndef NDEBUG
  if (openvino_ep::backend_utils::IsDebugEnabled()) {
    device_config.emplace(ov::enable_profiling(true));
  }
#endif
#if defined(OPENVINO_2023_0)
  if (global_context_.device_type.find("VPUX") != std::string::npos) {
    std::pair<std::string, ov::Any> device_property;
    device_property = std::make_pair("VPUX_COMPILER_TYPE", "MLIR");
    device_config.emplace(ov::device::properties("VPUX", device_property));
  }
#endif
}

void BasicBackend::EnableCaching() {
  if (!global_context_.cache_dir.empty()) {
    if (global_context_.is_wholly_supported_graph) {
#if defined(OPENVINO_2022_3)
#if defined(_WIN32) || defined(WIN32) || defined(__CYGWIN__) || defined(__MINGW32__) || defined(__BORLANDC__)
      _putenv_s("OV_GPU_CACHE_MODEL", "1");
#else
      setenv("OV_GPU_CACHE_MODEL", "1", 1);
#endif
#endif
    }
    LOGS_DEFAULT(INFO) << log_tag << "Enables Caching";
    global_context_.ie_core.SetCache(global_context_.cache_dir);
  }
}

void BasicBackend::EnableGPUThrottling(ov::AnyMap& device_config) {
  if (global_context_.enable_opencl_throttling == true && global_context_.device_type.find("GPU") != std::string::npos) {
    LOGS_DEFAULT(INFO) << log_tag << "Enabled OpenCL queue throttling for GPU device";
<<<<<<< HEAD
    device_config[GPU_CONFIG_KEY(PLUGIN_THROTTLE)] = "1";
  }
}
=======
    std::pair<std::string, ov::Any> device_property;
    device_property = std::make_pair("PLUGIN_THROTTLE", "1");
    device_config.emplace(ov::device::properties("GPU_CONFIG_KEY", device_property));
    // device_config[GPU_CONFIG_KEY(PLUGIN_THROTTLE)] = "1";
  }
}

void BasicBackend::EnableStreams() {
  global_context_.ie_core.SetStreams(global_context_.device_type, global_context_.num_streams);
}

>>>>>>> 0dd61982

// Starts an asynchronous inference request for data in slice indexed by batch_slice_idx on
// an Infer Request indexed by infer_req_idx
void BasicBackend::StartAsyncInference(Ort::KernelContext& context, OVInferRequestPtr infer_request) {
  try {
    auto graph_input_info = exe_network_.Get().inputs();
    int input_idx = 0;
    for (auto input_info_iter = graph_input_info.begin();
         input_info_iter != graph_input_info.end(); ++input_info_iter) {
      auto input_names = input_info_iter->get_names();
      std::string onnx_input_name;
      std::string input_name;
      // use names retrieved from original ONNX model to assign the right onnx input name for the graph
      for (auto it = subgraph_context_.input_names.begin(); it != subgraph_context_.input_names.end(); ++it) {
        if (it->second == input_idx) {
          onnx_input_name = it->first;
          break;
        }
      }
      // using the input name retrieved from ONNX original to match with the input names returned by OV tensors
      if (input_names.find(onnx_input_name) != input_names.end()) {
        input_name = onnx_input_name;
      } else {
        throw(log_tag + "Input names mismatch between OpenVINO and ONNX. " + onnx_input_name + " doesn't exist in the list of OpenVINO input tensor names");
      }
      size_t batch_slice_idx = 0;
      if (subgraph_context_.has_dynamic_input_shape &&
          global_context_.enable_dynamic_shapes == true &&
          (global_context_.device_type.find("CPU") != std::string::npos ||
           global_context_.device_type.find("GPU") != std::string::npos)) {
        auto tensor = context.GetInput(subgraph_context_.input_names.at(input_name));
        auto tensor_info = tensor.GetTensorTypeAndShapeInfo();
        auto tensor_shape = tensor_info.GetShape();
        auto tensor_size = tensor_shape.size();
        auto tensor_iter = 0;
        ov::Shape input_tensor_shape = ov::Shape(tensor_size, 0);
        for (auto i = tensor_shape.begin(); i != tensor_shape.end(); ++i) {
          input_tensor_shape[tensor_iter] = *i;
          tensor_iter += 1;
        }
<<<<<<< HEAD
        auto input = ie_cnn_network_->get_parameters().at(input_idx);
        OVTensorPtr tensor_ptr = std::make_shared<ov::Tensor>(input->get_element_type(), input_tensor_shape);
        FillInputBlob(tensor_ptr, batch_slice_idx, input_name, context, subgraph_context_);
        try {
          infer_request->SetTensor(input_name, tensor_ptr);
        } catch (const char* msg) {
          throw(msg);
=======
        size_t batch_slice_idx = 0;
        if (subgraph_context_.has_dynamic_input_shape &&
            (global_context_.device_type.find("CPU") != std::string::npos ||
             global_context_.device_type.find("GPU") != std::string::npos)) {
          auto tensor = context.GetInput(subgraph_context_.input_names.at(input_name));
          auto tensor_info = tensor.GetTensorTypeAndShapeInfo();
          auto tensor_shape = tensor_info.GetShape();
          auto tensor_size = tensor_shape.size();
          auto tensor_iter = 0;
          ov::Shape input_tensor_shape = ov::Shape(tensor_size, 0);
          for (auto i = tensor_shape.begin(); i != tensor_shape.end(); ++i) {
            input_tensor_shape[tensor_iter] = *i;
            tensor_iter += 1;
          }
          auto input = ie_cnn_network_->get_parameters().at(input_idx);
          OVTensorPtr tensor_ptr = std::make_shared<ov::Tensor>(input->get_element_type(), input_tensor_shape);
          FillInputBlob(tensor_ptr, batch_slice_idx, input_name, context, subgraph_context_);
          try {
            infer_request->SetTensor(input_name, tensor_ptr);
          } catch (const char* msg) {
            throw(msg);
          }
        } else {
          OVTensorPtr graph_input_blob;
          try {
            graph_input_blob = infer_request->GetTensor(input_name);
          } catch (const char* msg) {
            throw(msg);
          }
          FillInputBlob(graph_input_blob, batch_slice_idx, input_name, context, subgraph_context_);
>>>>>>> 0dd61982
        }
      } else {
        OVTensorPtr graph_input_blob;
        try {
          graph_input_blob = infer_request->GetTensor(input_name);
        } catch (const char* msg) {
          throw(msg);
        }
        FillInputBlob(graph_input_blob, batch_slice_idx, input_name, context, subgraph_context_);
      }
      input_idx++;
    }
    // Start Async inference
    infer_request->StartAsync();
  } catch (const char* msg) {
    throw(msg);
  }
}

#ifdef IO_BUFFER_ENABLED
// Wait for Remote Aynchronous inference completion
void BasicBackend::StartRemoteAsyncInference(Ort::KernelContext& context, OVInferRequestPtr infer_request) {
  try {
    auto graph_input_info = exe_network_.Get().inputs();
    int input_idx = 0;
    for (auto input_info_iter = graph_input_info.begin();
         input_info_iter != graph_input_info.end(); ++input_info_iter) {
      auto input_names = input_info_iter->get_names();
      std::string onnx_input_name;
      std::string input_name;
      // use names retrieved from original ONNX model to assign the right onnx input name for the graph
      for (auto it = subgraph_context_.input_names.begin(); it != subgraph_context_.input_names.end(); ++it) {
        if (it->second == input_idx) {
          onnx_input_name = it->first;
          break;
        }
      }
      // using the input name retrieved from ONNX original to match with the input names returned by OV tensors
      if (input_names.find(onnx_input_name) != input_names.end()) {
        input_name = onnx_input_name;
      } else {
        throw(log_tag + "Input names mismatch between OpenVINO and ONNX. " + onnx_input_name + " doesn't exist in the list of OpenVINO input tensor names");
      }
      input_idx++;
      // Kernel Context Input Buffer
      const auto tensor = context.GetInput(subgraph_context_.input_names.at(input_name));
      // If the ORTValue wraps a device pointer
      auto mem_info = tensor.GetTensorMemoryInfo();
      if (mem_info.GetAllocatorName() == OpenVINO_GPU) {
        // Get the shared buffer pointer
        const void* tensor_data = tensor.GetTensorRawData();
        const cl::Buffer* shared_buffer_const = static_cast<const cl::Buffer*>(tensor_data);
        // Create an Input Remote Blob
        auto input = ie_cnn_network_->get_parameters().at(0);
        auto remote_blob = remote_context_->create_tensor(input->get_element_type(), input->get_shape(), *shared_buffer_const);
        ov::Tensor tensor = static_cast<ov::Tensor>(remote_blob);
        OVTensorPtr tensor_ptr = std::make_shared<ov::Tensor>(tensor);
        infer_request->SetTensor(input_name, tensor_ptr);
      } else {
        OVTensorPtr graph_input_blob;
        graph_input_blob = infer_request->GetTensor(input_name);
        size_t batch_slice_idx = 0;
        FillInputBlob(graph_input_blob, batch_slice_idx, input_name, context, subgraph_context_);
      }
    }

    // Set the output blob as remote blob
    auto graph_output_info = exe_network_.Get().outputs();
    for (auto output_info_iter = graph_output_info.begin();
         output_info_iter != graph_output_info.end(); ++output_info_iter) {
      auto output_names = output_info_iter->get_names();
      std::string onnx_output_name;
      std::string output_name;
      bool output_name_found = false;
      // using the output name retrieved from ONNX original to match with the output names returned by OV tensors
      for (auto it = subgraph_context_.output_names.begin(); it != subgraph_context_.output_names.end(); ++it) {
        onnx_output_name = it->first;
        if (output_names.find(onnx_output_name) != output_names.end()) {
          // Assigning the output_name
          output_name = it->first;
          output_name_found = true;
          break;
        }
      }
      if (!output_name_found) {
        throw std::string(log_tag + "Output names mismatch between OpenVINO and ONNX. [ONNX Output: ] " + onnx_output_name + " doesn't exist in the list of OpenVINO output tensor names");
      }

      size_t batch_size = 1;
      auto tensor = GetOutputTensor(context, batch_size, infer_request, output_name, subgraph_context_.output_names);
      auto mem_info = tensor.GetTensorMemoryInfo();
      // Check if ORT Value wraps a device pointer
      if (mem_info.GetAllocatorName() == OpenVINO_GPU) {
        const void* tensor_data = tensor.GetTensorRawData();
        const cl::Buffer* shared_buffer_const = static_cast<const cl::Buffer*>(tensor_data);
        // Create a shared Blob, set the Infer Request Output Blob
        auto output = ie_cnn_network_->get_results().at(0);
        auto remote_tensor = remote_context_->create_tensor(output->get_element_type(), output->get_shape(), *shared_buffer_const);
        ov::Tensor tensor = static_cast<ov::Tensor>(remote_tensor);
        OVTensorPtr tensor_ptr = std::make_shared<ov::Tensor>(tensor);
        try {
          infer_request->SetTensor(output_name, tensor_ptr);
        } catch (const char* msg) {
          throw(msg);
        }
      }
    }

    // Start Async inference
    infer_request->StartAsync();
  } catch (const char* msg) {
    throw(msg);
  }
}
#endif

// Wait for asynchronous inference completion on an Infer Request object indexed by infer_req_idx
// and copy the results into a slice location within the batched output buffer indexed by batch_slice_idx
void BasicBackend::CompleteAsyncInference(Ort::KernelContext& context, OVInferRequestPtr infer_request) {
  // Wait for Async inference completion
  try {
    infer_request->WaitRequest();
    auto graph_output_info = exe_network_.Get().outputs();
    for (auto output_info_iter = graph_output_info.begin();
         output_info_iter != graph_output_info.end(); ++output_info_iter) {
      OVTensorPtr graph_output_blob;
      auto output_names = output_info_iter->get_names();
      std::string onnx_output_name;
      std::string output_name;
      bool output_name_found = false;
      // using the output name retrieved from ONNX original to match with the output names returned by OV tensors
      for (auto it = subgraph_context_.output_names.begin(); it != subgraph_context_.output_names.end(); ++it) {
        onnx_output_name = it->first;
        if (output_names.find(onnx_output_name) != output_names.end()) {
          // Assigning the output_name
          output_name = it->first;
          output_name_found = true;
          break;
        }
      }
      if (!output_name_found) {
        throw(log_tag +
              "Output names mismatch between OpenVINO and ONNX. "
              "[ONNX Output: ] " +
              onnx_output_name +
              " doesn't exist in the "
              "list of OpenVINO output tensor names");
      }
      try {
        graph_output_blob = infer_request->GetTensor(output_name);
      } catch (const char* msg) {
        throw(msg);
      }
      size_t batch_size = 1;
      auto output_tensor = GetOutputTensor(context, batch_size, infer_request, output_name, subgraph_context_.output_names);
      auto mem_info = output_tensor.GetTensorMemoryInfo();
      if (mem_info.GetAllocatorName() == OpenVINO_GPU) {
        return;
      } else {
        size_t batch_slice = 0;
        FillOutputBlob(graph_output_blob, output_tensor, batch_slice);
      }
    }

    if (!const_outputs_map_.empty()) {
      for (auto item : const_outputs_map_) {
        auto out_name = item.first;
        auto node = item.second;
        auto output_tensor = GetOutputTensor(context, out_name, subgraph_context_.output_names, node);
        auto mem_info = output_tensor.GetTensorMemoryInfo();
        if (mem_info.GetAllocatorName() == OpenVINO_GPU) {
          throw(log_tag + "IO Buffering is not supported for constant subgraphs");
        } else {
          FillOutputsWithConstantData(node, output_tensor);
        }
      }
    }
  } catch (const char* msg) {
    throw(msg);
  }
}

void BasicBackend::Infer(OrtKernelContext* ctx) {
  // Preliminary Thread safety mechanism
  // currently allows a maximum of 8 Infer request's to parallel execute at the same time
  Ort::KernelContext context(ctx);

  LOGS_DEFAULT(INFO) << log_tag << "Running graph " << subgraph_context_.subgraph_name;
  LOGS_DEFAULT(INFO) << log_tag << "In Infer";

  if (subgraph_context_.is_constant) {
    for (auto item : const_outputs_map_) {
      auto out_name = item.first;
      auto node = item.second;
      try {
        auto output_tensor = GetOutputTensor(context, out_name, subgraph_context_.output_names, node);
        FillOutputsWithConstantData(node, output_tensor);
      } catch (std::string const& msg) {
        throw msg;
      }
    }
    // Get Output tensors
    LOGS_DEFAULT(INFO) << log_tag << "Inference successful";
    // Enable CI Logs
    if (IsCILogEnabled()) {
      std::cout << "Inference successful" << std::endl;
    }

  } else {
    // Requesting for an idle infer_request from a pool of infer_requests_
    OVInferRequestPtr infer_request;
    infer_request = inferRequestsQueue_->getIdleRequest();

#ifdef IO_BUFFER_ENABLED
    if ((global_context_.device_type.find("GPU") != std::string::npos) &&
        (global_context_.context != nullptr) &&
        (openvino_ep::BackendManager::GetGlobalContext().is_wholly_supported_graph)) {
      try {
        StartRemoteAsyncInference(context, infer_request);
      } catch (std::string const& msg) {
        throw msg;
      }
    } else {
      try {
        StartAsyncInference(context, infer_request);
      } catch (std::string const& msg) {
        throw msg;
      }
    }
#else
    try {
      StartAsyncInference(context, infer_request);
    } catch (std::string const& msg) {
      throw msg;
    }
#endif
    try {
      CompleteAsyncInference(context, infer_request);
    } catch (std::string const& msg) {
      throw msg;
    }

    // Get Output tensors
    LOGS_DEFAULT(INFO) << log_tag << "Inference successful";
    // Enable CI Logs
    if (IsCILogEnabled()) {
      std::cout << "Inference successful" << std::endl;
    }

    // Once the inference is completed, the infer_request becomes free and is placed back into pool of infer_requests_
    inferRequestsQueue_->putIdleRequest(infer_request);
#ifndef NDEBUG
#ifndef IO_BUFFER_ENABLED  // Printing performance counts is disabled when IO_BUFFER_ENABLED
    if (openvino_ep::backend_utils::IsDebugEnabled()) {
      inferRequestsQueue_->printstatus();  // Printing the elements of infer_requests_ vector pool only in debug mode
      std::string& hw_target = (global_context_.device_id != "") ? global_context_.device_id : global_context_.device_type;
      printPerformanceCounts(infer_request, std::cout, hw_target);
    }
#endif
#endif
  }
}

}  // namespace openvino_ep
}  // namespace onnxruntime<|MERGE_RESOLUTION|>--- conflicted
+++ resolved
@@ -62,20 +62,6 @@
         exe_network_ = global_context_.ie_core.LoadNetwork(ie_cnn_network_, remote_context_, subgraph_context_.subgraph_name);
         LOGS_DEFAULT(INFO) << log_tag << "Loaded model to the plugin";
       } else {
-<<<<<<< HEAD
-=======
-#if defined(OPENVINO_2023_0)
-        if (!subgraph_context_.has_dynamic_input_shape && dev_prec!="CPU_FP16") {
-          const std::string model = model_proto.SerializeAsString();
-          exe_network_ = global_context_.ie_core.LoadNetwork(model, hw_target, device_config, subgraph_context_.subgraph_name);
-          LOGS_DEFAULT(INFO) << log_tag << "Loaded model to the plugin";
-        } else {
-          ie_cnn_network_ = CreateOVModel(model_proto, global_context_, subgraph_context_, const_outputs_map_);
-          exe_network_ = global_context_.ie_core.LoadNetwork(ie_cnn_network_, hw_target, device_config, subgraph_context_.subgraph_name);
-          LOGS_DEFAULT(INFO) << log_tag << "Loaded model to the plugin";
-        }
-#else
->>>>>>> 0dd61982
         ie_cnn_network_ = CreateOVModel(model_proto, global_context_, subgraph_context_, const_outputs_map_);
         exe_network_ = global_context_.ie_core.LoadNetwork(ie_cnn_network_, hw_target, device_config, subgraph_context_.subgraph_name);
         LOGS_DEFAULT(INFO) << log_tag << "Loaded model to the plugin";
@@ -128,14 +114,6 @@
   return false;
 }
 
-<<<<<<< HEAD
-void BasicBackend::PopulateConfigValue(ov::AnyMap& device_config) {
-  // Set inference precision if device_type != AUTO
-  // if (global_context_.device_type.find("GPU_FP16")!= std::string::npos){
-  //   device_config.emplace(ov::hint::inference_precision(global_context_.precision_str));
-  // }
-  device_config = {};
-=======
   void BasicBackend::PopulateConfigValue(ov::AnyMap & device_config) {
     device_config = {};
     // Set inference precision based on device precision for OV backend
@@ -145,7 +123,6 @@
     if (global_context_.precision_str.find("FP32")!= std::string::npos){
       device_config.emplace(ov::hint::inference_precision("f32"));
     }
->>>>>>> 0dd61982
 #ifndef NDEBUG
   if (openvino_ep::backend_utils::IsDebugEnabled()) {
     device_config.emplace(ov::enable_profiling(true));
@@ -179,11 +156,6 @@
 void BasicBackend::EnableGPUThrottling(ov::AnyMap& device_config) {
   if (global_context_.enable_opencl_throttling == true && global_context_.device_type.find("GPU") != std::string::npos) {
     LOGS_DEFAULT(INFO) << log_tag << "Enabled OpenCL queue throttling for GPU device";
-<<<<<<< HEAD
-    device_config[GPU_CONFIG_KEY(PLUGIN_THROTTLE)] = "1";
-  }
-}
-=======
     std::pair<std::string, ov::Any> device_property;
     device_property = std::make_pair("PLUGIN_THROTTLE", "1");
     device_config.emplace(ov::device::properties("GPU_CONFIG_KEY", device_property));
@@ -195,7 +167,6 @@
   global_context_.ie_core.SetStreams(global_context_.device_type, global_context_.num_streams);
 }
 
->>>>>>> 0dd61982
 
 // Starts an asynchronous inference request for data in slice indexed by batch_slice_idx on
 // an Infer Request indexed by infer_req_idx
@@ -236,7 +207,6 @@
           input_tensor_shape[tensor_iter] = *i;
           tensor_iter += 1;
         }
-<<<<<<< HEAD
         auto input = ie_cnn_network_->get_parameters().at(input_idx);
         OVTensorPtr tensor_ptr = std::make_shared<ov::Tensor>(input->get_element_type(), input_tensor_shape);
         FillInputBlob(tensor_ptr, batch_slice_idx, input_name, context, subgraph_context_);
@@ -244,38 +214,6 @@
           infer_request->SetTensor(input_name, tensor_ptr);
         } catch (const char* msg) {
           throw(msg);
-=======
-        size_t batch_slice_idx = 0;
-        if (subgraph_context_.has_dynamic_input_shape &&
-            (global_context_.device_type.find("CPU") != std::string::npos ||
-             global_context_.device_type.find("GPU") != std::string::npos)) {
-          auto tensor = context.GetInput(subgraph_context_.input_names.at(input_name));
-          auto tensor_info = tensor.GetTensorTypeAndShapeInfo();
-          auto tensor_shape = tensor_info.GetShape();
-          auto tensor_size = tensor_shape.size();
-          auto tensor_iter = 0;
-          ov::Shape input_tensor_shape = ov::Shape(tensor_size, 0);
-          for (auto i = tensor_shape.begin(); i != tensor_shape.end(); ++i) {
-            input_tensor_shape[tensor_iter] = *i;
-            tensor_iter += 1;
-          }
-          auto input = ie_cnn_network_->get_parameters().at(input_idx);
-          OVTensorPtr tensor_ptr = std::make_shared<ov::Tensor>(input->get_element_type(), input_tensor_shape);
-          FillInputBlob(tensor_ptr, batch_slice_idx, input_name, context, subgraph_context_);
-          try {
-            infer_request->SetTensor(input_name, tensor_ptr);
-          } catch (const char* msg) {
-            throw(msg);
-          }
-        } else {
-          OVTensorPtr graph_input_blob;
-          try {
-            graph_input_blob = infer_request->GetTensor(input_name);
-          } catch (const char* msg) {
-            throw(msg);
-          }
-          FillInputBlob(graph_input_blob, batch_slice_idx, input_name, context, subgraph_context_);
->>>>>>> 0dd61982
         }
       } else {
         OVTensorPtr graph_input_blob;
