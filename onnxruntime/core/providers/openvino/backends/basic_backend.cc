// Copyright(C) 2019 Intel Corporation
// Licensed under the MIT License

#include <map>
#include <string>
#include <memory>
#include <sstream>
#include <fstream>

#include <inference_engine.hpp>
#include <vpux/vpux_plugin_config.hpp>

#ifdef IO_BUFFER_ENABLED
#include <gpu/gpu_context_api_ocl.hpp>
#include <gpu/gpu_config.hpp>
#endif

#if defined (OPENVINO_2021_4) || (OPENVINO_2022_1)
using Exception = InferenceEngine::Exception;
using WaitMode = InferenceEngine::InferRequest::WaitMode;
#else
using Exception = InferenceEngine::details::InferenceEngineException;
using WaitMode = InferenceEngine::IInferRequest::WaitMode;
#endif

#include "core/providers/shared_library/provider_api.h"

#include "../backend_utils.h"
#include <ngraph/frontend/onnx_import/onnx.hpp>
#include <ngraph/pass/constant_folding.hpp>

#include "basic_backend.h"
#include "../backend_manager.h"

namespace onnxruntime {

namespace openvino_ep {

using namespace backend_utils;

BasicBackend::BasicBackend(const ONNX_NAMESPACE::ModelProto& model_proto,
                           GlobalContext& global_context,
                           const SubGraphContext& subgraph_context)
    : global_context_(global_context), subgraph_context_(subgraph_context) {
  std::string& hw_target = (global_context_.device_id != "") ? global_context_.device_id : global_context_.device_type;
  bool vpu_status = false;
  std::string model_blob_name;
  std::ifstream blob_path;
  std::string ov_compiled_blobs_dir = "";

#if defined (OPENVINO_2021_4) || (OPENVINO_2022_1)
<<<<<<< HEAD
  if(hw_target == "MYRIAD" || hw_target == "VPUX")
=======
  if(hw_target == "MYRIAD")
>>>>>>> 2c94fc33
    vpu_status = true;
  const std::string compiled_blob_path = onnxruntime::GetEnvironmentVar("OV_BLOB_PATH");
  if (vpu_status == true && openvino_ep::backend_utils::UseCompiledNetwork() && !compiled_blob_path.empty() &&
      openvino_ep::BackendManager::GetGlobalContext().is_wholly_supported_graph) {
    try {
        LOGS_DEFAULT(INFO) << log_tag << "Importing the pre-compiled blob from the path set by the user";
        exe_network_ = global_context_.ie_core.ImportNetwork(compiled_blob_path, hw_target, {});
    } catch (Exception &e) {
      ORT_THROW(log_tag + " Exception while Importing Network for graph: " + subgraph_context_.subgraph_name + ": " + e.what());
    } catch(...) {
      ORT_THROW(log_tag + " Exception while Importing Network for graph: " + subgraph_context_.subgraph_name);
    }
    LOGS_DEFAULT(INFO) << log_tag << "Succesfully Created an executable network from a previously exported network";
  } else {
  ie_cnn_network_ = CreateCNNNetwork(model_proto, global_context_, subgraph_context_, const_outputs_map_);
  SetIODefs(model_proto, ie_cnn_network_, subgraph_context_.output_names, const_outputs_map_, global_context_.device_type);

  if (const_outputs_map_.size() == subgraph_context_.output_names.size())
    subgraph_context_.is_constant = true;

  // Loading model to the plugin
  if (subgraph_context_.is_constant) {
    LOGS_DEFAULT(INFO) << log_tag << "The subgraph is a const. Directly moving to Infer stage.";
    return;
  }

  std::map<std::string, std::string> config;
#ifndef NDEBUG
  if (openvino_ep::backend_utils::IsDebugEnabled()) {
    config["PERF_COUNT"] = CONFIG_VALUE(YES);
  }
#endif
  if (global_context_.device_type.find("MYRIAD") != std::string::npos) {
    if (subgraph_context_.set_vpu_config) {
      config["MYRIAD_DETECT_NETWORK_BATCH"] = CONFIG_VALUE(NO);
    }
    if (global_context_.enable_vpu_fast_compile) {
      config["MYRIAD_HW_INJECT_STAGES"] = CONFIG_VALUE(NO);
      config["MYRIAD_COPY_OPTIMIZATION"] = CONFIG_VALUE(NO);
    }
  //to check preprocessing inside model
  config["MYRIAD_CHECK_PREPROCESSING_INSIDE_MODEL"] = CONFIG_VALUE(NO);
  }

  //Enable caching
  if (global_context_.use_compiled_network == true) {
    std::string cache_dir_path;
    if (global_context_.blob_dump_path.empty()) {
      cache_dir_path = "ov_compiled_blobs";
    } else {
      cache_dir_path = global_context_.blob_dump_path;
    }
    LOGS_DEFAULT(INFO) << log_tag << "Enables Caching";
    global_context_.ie_core.SetConfig({{CONFIG_KEY(CACHE_DIR), cache_dir_path}});
  }

  //Setting OpenCL queue throttling for GPU
  if (global_context_.enable_opencl_throttling == true && global_context_.device_type.find("GPU") != std::string::npos) {
    LOGS_DEFAULT(INFO) << log_tag << "Enabled OpenCL queue throttling for GPU device";
    config[GPU_CONFIG_KEY(PLUGIN_THROTTLE)] = "1";
  }

  try {
    #if defined(IO_BUFFER_ENABLED)
      if ((global_context.device_type.find("GPU") != std::string::npos)  && 
          (global_context_.context != nullptr) && 
          (openvino_ep::BackendManager::GetGlobalContext().is_wholly_supported_graph)) {
          LOGS_DEFAULT(INFO) << log_tag << "IO Buffering Enabled";    
          cl_context ctx = static_cast<cl_context>(global_context_.context); 
          remote_context_ = InferenceEngine::gpu::make_shared_context(global_context_.ie_core, "GPU", ctx);
          exe_network_ = global_context_.ie_core.LoadNetwork(*ie_cnn_network_, remote_context_);
      } else {
        exe_network_ = global_context_.ie_core.LoadNetwork(*ie_cnn_network_, hw_target, config);
      }
    #else 
      exe_network_ = global_context_.ie_core.LoadNetwork(*ie_cnn_network_, hw_target, config);
    #endif
    } catch (const Exception& e) {
      ORT_THROW(log_tag + " Exception while Loading Network for graph: " + subgraph_context_.subgraph_name + ": " + e.what());
    } catch (...) {
      ORT_THROW(log_tag + " Exception while Loading Network for graph " + subgraph_context_.subgraph_name);
    }
  LOGS_DEFAULT(INFO) << log_tag << "Loaded model to the plugin";
  }
#else
  //Flow for OpenVINO versions supported till OV 2021.3
  bool import_blob_status = false;
  if(hw_target == "MYRIAD" && global_context_.use_compiled_network == true) {
    if(!openvino_ep::backend_utils::UseCompiledNetwork()) {
      std::size_t model_index = global_context_.onnx_model_path_name.find_last_of("/\\");
      std::string model_name= global_context_.onnx_model_path_name.substr(model_index+1);
      std::size_t model_extension_index = model_name.find_last_of(".");
      if(openvino_ep::BackendManager::GetGlobalContext().is_wholly_supported_graph) {
          model_blob_name = global_context_.onnx_model_name + "_" + "op_v_" + std::to_string(global_context_.onnx_opset_version) + "_" + model_name.substr(0,model_extension_index) + "_" + hw_target + "_" + subgraph_context_.subgraph_name + "_ov_" + "fully" + ".blob";
      }
      else {
          model_blob_name = global_context_.onnx_model_name + "_" + "op_v_" + std::to_string(global_context_.onnx_opset_version) + "_" + model_name.substr(0,model_extension_index) + "_" + hw_target + "_" + subgraph_context_.subgraph_name + "_ov_" + "partially" + ".blob";
      }
      if(global_context_.blob_dump_path == "" || global_context_.blob_dump_path == "\"" || global_context_.blob_dump_path.empty()) {
        ov_compiled_blobs_dir = openvino_ep::backend_utils::GetCurrentWorkingDir() + "/ov_compiled_blobs/";
      } else {
        ov_compiled_blobs_dir = global_context_.blob_dump_path + "/ov_compiled_blobs";
      }
      if(openvino_ep::backend_utils::IsDirExists(ov_compiled_blobs_dir)) {
        LOGS_DEFAULT(INFO) << log_tag << "'ov_compiled_blobs' directory already exists at the executable path";
      }
      else {
        CreateDirectory(ov_compiled_blobs_dir);
      }
      blob_path.open(ov_compiled_blobs_dir + "/" + model_blob_name);
      if (!blob_path.is_open()) {
          LOGS_DEFAULT(INFO) << log_tag << "Device specific Compiled blob doesn't exist for this model";
      } else {
          LOGS_DEFAULT(INFO) << log_tag << "Device specific Compiled blob already exists for this model";
          vpu_status = true;
      }
    }
  }

  //validate const subgraphs
  if(!openvino_ep::BackendManager::GetGlobalContext().is_wholly_supported_graph) {
    ie_cnn_network_ = CreateCNNNetwork(model_proto, global_context_, subgraph_context_, const_outputs_map_);
    SetIODefs(model_proto, ie_cnn_network_, subgraph_context_.output_names, const_outputs_map_, global_context_.device_type);
    if (const_outputs_map_.size() == subgraph_context_.output_names.size())
      subgraph_context_.is_constant = true;

    // Loading model to the plugin
    if (subgraph_context_.is_constant) {
      LOGS_DEFAULT(INFO) << log_tag << "The subgraph is a const. Directly moving to Infer stage.";
      return;
    }
  }

  if (vpu_status == true || openvino_ep::backend_utils::UseCompiledNetwork()) {
    const std::string model_blob_path = ov_compiled_blobs_dir + "/" + model_blob_name;
    const std::string compiled_blob_path = onnxruntime::GetEnvironmentVar("OV_BLOB_PATH");
    try {
      if(vpu_status == true) {
        LOGS_DEFAULT(INFO) << log_tag << "Importing the pre-compiled blob for this model which already exists in the directory 'ov_compiled_blobs'";
        exe_network_ = global_context_.ie_core.ImportNetwork(model_blob_path, hw_target, {});
      } else {
        LOGS_DEFAULT(INFO) << log_tag << "Importing the pre-compiled blob from the path set by the user";
        if (compiled_blob_path.empty())
          throw std::runtime_error("The compiled blob path is not set");
        exe_network_ = global_context_.ie_core.ImportNetwork(compiled_blob_path, hw_target, {});
      }
    } catch (Exception &e) {
      ORT_THROW(log_tag + " Exception while Importing Network for graph: " + subgraph_context_.subgraph_name + ": " + e.what());
    } catch(...) {
      ORT_THROW(log_tag + " Exception while Importing Network for graph: " + subgraph_context_.subgraph_name);
    }
    import_blob_status = true;
    LOGS_DEFAULT(INFO) << log_tag << "Succesfully Created an executable network from a previously exported network";
  }

  if ((global_context_.use_compiled_network == true && import_blob_status == false) || vpu_status == false) {
    if(!openvino_ep::backend_utils::UseCompiledNetwork()) {
      ie_cnn_network_ = CreateCNNNetwork(model_proto, global_context_, subgraph_context_, const_outputs_map_);
      SetIODefs(model_proto, ie_cnn_network_, subgraph_context_.output_names, const_outputs_map_, global_context_.device_type);
      if (const_outputs_map_.size() == subgraph_context_.output_names.size())
        subgraph_context_.is_constant = true;

      // Loading model to the plugin
      if (subgraph_context_.is_constant)
        return;
      std::map<std::string, std::string> config;
    #ifndef NDEBUG
      if (openvino_ep::backend_utils::IsDebugEnabled()) {
        config["PERF_COUNT"] = CONFIG_VALUE(YES);
      }
    #endif
      if (global_context_.device_type.find("MYRIAD") != std::string::npos) {
        if (subgraph_context_.set_vpu_config) {
          config["MYRIAD_DETECT_NETWORK_BATCH"] = CONFIG_VALUE(NO);
        }
        if (global_context_.enable_vpu_fast_compile) {
          config["MYRIAD_HW_INJECT_STAGES"] = CONFIG_VALUE(NO);
          config["MYRIAD_COPY_OPTIMIZATION"] = CONFIG_VALUE(NO);
        }
      }
      try {
        #if defined(IO_BUFFER_ENABLED)
        if ((global_context.device_type.find("GPU") != std::string::npos)  && 
            (global_context_.context != nullptr) && 
            (openvino_ep::BackendManager::GetGlobalContext().is_wholly_supported_graph)) {
          LOGS_DEFAULT(INFO) << log_tag << "IO Buffering Enabled";    
          cl_context ctx = static_cast<cl_context>(global_context_.context); 
          remote_context_ = InferenceEngine::gpu::make_shared_context(global_context_.ie_core, "GPU", ctx);
          exe_network_ = global_context_.ie_core.LoadNetwork(*ie_cnn_network_, remote_context_);
        } else {
          exe_network_ = global_context_.ie_core.LoadNetwork(*ie_cnn_network_, hw_target, config);
        }
        #else 
          exe_network_ = global_context_.ie_core.LoadNetwork(*ie_cnn_network_, hw_target, config);
        #endif
      } catch (const Exception& e) {
        ORT_THROW(log_tag + " Exception while Loading Network for graph: " + subgraph_context_.subgraph_name + ": " + e.what());
      } catch (...) {
        ORT_THROW(log_tag + " Exception while Loading Network for graph " + subgraph_context_.subgraph_name);
      }
      LOGS_DEFAULT(INFO) << log_tag << "Loaded model to the plugin";
      if(global_context_.use_compiled_network && hw_target == "MYRIAD") {
        LOGS_DEFAULT(INFO) << log_tag << "Dumping the compiled blob for this model into the directory 'ov_compiled_blobs'";
        std::ofstream compiled_blob_dump{ov_compiled_blobs_dir + "/" + model_blob_name};
        exe_network_.Export(compiled_blob_dump);
      }
    }
  }
#endif
  //The infer_requests_ pool will be intialized with a default value of 8 infer_request's
  //The nireq value can also be configured to any num_of_threads during runtime
  size_t nireq = global_context_.num_of_threads;
  LOGS_DEFAULT(INFO) << log_tag << "The value of nireq being used is: " << nireq;
#ifndef NDEBUG
  if (openvino_ep::backend_utils::IsDebugEnabled()) {
    std::cout << "The value of nireq being used is: " << nireq << std::endl;
  }
#endif
  inferRequestsQueue_ = std::unique_ptr<InferRequestsQueue>(new InferRequestsQueue(exe_network_, nireq));
}

// Starts an asynchronous inference request for data in slice indexed by batch_slice_idx on
// an Infer Request indexed by infer_req_idx
void BasicBackend::StartAsyncInference(Ort::CustomOpApi& ort, OrtKernelContext* context, std::shared_ptr<InferenceEngine::InferRequest> infer_request) {
  auto graph_input_info = exe_network_.GetInputsInfo();

  for (auto input_info_iter = graph_input_info.begin();
       input_info_iter != graph_input_info.end(); ++input_info_iter) {
    // Get OpenVINO's input buffer
    InferenceEngine::Blob::Ptr graph_input_blob;
    std::string input_name = input_info_iter->first;
    try {
      graph_input_blob = infer_request->GetBlob(input_name);

    } catch (const Exception& e) {
      ORT_THROW(log_tag + " Cannot access IE Blob for input: " + input_name + e.what());
    } catch (...) {
      ORT_THROW(log_tag + " Cannot access IE Blob for input: " + input_name);
    }
    auto precision = input_info_iter->second->getPrecision();
    size_t batch_slice = 0;
    FillInputBlob(graph_input_blob, batch_slice, input_name, ort, context, precision, subgraph_context_);
  }
  // Start Async inference
  try {
    infer_request->StartAsync();
  } catch (const Exception& e) {
    ORT_THROW(log_tag + " Couldn't start Inference: " + e.what());
  } catch (...) {
    ORT_THROW(log_tag + " Couldn't start Inference");
  }
}

#ifdef IO_BUFFER_ENABLED
//Wait for Remote Aynchronous inference completion
void BasicBackend::StartRemoteAsyncInference(Ort::CustomOpApi& ort, OrtKernelContext* context, std::shared_ptr<InferenceEngine::InferRequest> infer_request) {
  
  //Iterate through the Inputs to set remote input blob
  auto graph_input_info = exe_network_.GetInputsInfo();
  for (auto input_info_iter = graph_input_info.begin();
       input_info_iter != graph_input_info.end(); ++input_info_iter) {

    std::string input_name = input_info_iter->first;
    // Kernel Context Input Buffer
    const OrtValue* tensor = ort.KernelContext_GetInput(context, subgraph_context_.input_names.at(input_name));
    // If the ORTValue wraps a device pointer
    auto mem_info = ort.GetTensorMemoryInfo(tensor);
    if (strcmp(mem_info->name, OpenVINO_GPU) == 0) {
      //Get the shared buffer pointer
      const void *tensor_data = ort.GetTensorData<void *>(tensor);
      const cl::Buffer* shared_buffer_const = static_cast<const cl::Buffer*>(tensor_data);
      cl::Buffer* shared_buffer = const_cast<cl::Buffer *>(shared_buffer_const);
      try {
        //Create an Input Remote Blob
        InferenceEngine::Blob::Ptr graph_input_blob = InferenceEngine::gpu::make_shared_blob(input_info_iter->second->getTensorDesc(), remote_context_, *shared_buffer);
        infer_request->SetBlob(input_name, graph_input_blob);
        } catch (const Exception& e) {
          ORT_THROW(log_tag + " Cannot set Remote Blob for input: " + input_name + e.what());
        } catch (...) {
          ORT_THROW(log_tag + " Cannot set Remote Blob for input: " + input_name);
        }
    } else {
      //Get OpenVINO's input buffer
      InferenceEngine::Blob::Ptr graph_input_blob;
      try {
        graph_input_blob = infer_request->GetBlob(input_name);
      } catch (const Exception& e) {
        ORT_THROW(log_tag + " Cannot access IE Blob for input: " + input_name + e.what());
      } catch (...) {
        ORT_THROW(log_tag + " Cannot access IE Blob for input: " + input_name);
      }
      //Set the Tensor Data
      auto precision = input_info_iter->second->getPrecision();
      size_t batch_slice = 0;
      FillInputBlob(graph_input_blob, batch_slice, input_name, ort, context, precision, subgraph_context_);
    }
  }

  //Set the output blob as remote blob
  auto graph_output_info = exe_network_.GetOutputsInfo();
  for (auto output_info_iter = graph_output_info.begin();
       output_info_iter != graph_output_info.end(); ++output_info_iter) {
    // Get Ort Output Tensor
    auto output_name = output_info_iter->first;
    size_t batch_size = 1;
    auto tensor = GetOutputTensor(ort, context, batch_size, infer_request, output_name, subgraph_context_.output_names);
    auto mem_info = ort.GetTensorMemoryInfo(tensor);
    // Check if ORT Value wraps a device pointer
    if (strcmp(mem_info->name, OpenVINO_GPU) == 0) {
      const void *tensor_data = ort.GetTensorData<void *>(tensor);
      const cl::Buffer* shared_buffer_const = static_cast<const cl::Buffer*>(tensor_data);
      cl::Buffer* shared_buffer = const_cast<cl::Buffer *>(shared_buffer_const);
      try {
        // Create a shared Blob, set the Infer Request Output Blob
        InferenceEngine::Blob::Ptr graph_output_blob = InferenceEngine::gpu::make_shared_blob(output_info_iter->second->getTensorDesc(), remote_context_, *shared_buffer);
        infer_request->SetBlob(output_name, graph_output_blob);
        } catch (const Exception& e) {
          ORT_THROW(log_tag + " Cannot set Remote Blob for output: " + output_name + e.what());
        } catch (...) {
          ORT_THROW(log_tag + " Cannot set Remote Blob for output: " + output_name);
        }
    }
  }
  // Start Async inference
  try {
    infer_request->StartAsync();
  } catch (const Exception& e) {
    ORT_THROW(log_tag + " Couldn't start Inference: " + e.what());
  } catch (...) {
    ORT_THROW(log_tag + " Couldn't start Inference");
  }
}
#endif

// Wait for asynchronous inference completion on an Infer Request object indexed by infer_req_idx
// and copy the results into a slice location within the batched output buffer indexed by batch_slice_idx
void BasicBackend::CompleteAsyncInference(Ort::CustomOpApi& ort, OrtKernelContext* context, std::shared_ptr<InferenceEngine::InferRequest> infer_request) {
  // Wait for Async inference completion

  try {
    infer_request->Wait(WaitMode::RESULT_READY);
  } catch (const Exception& e) {
    ORT_THROW(log_tag + " Exception with completing Inference" + e.what());
  } catch (...) {
    ORT_THROW(log_tag + " Exception with completing Inference");
  }
  auto graph_output_info = exe_network_.GetOutputsInfo();

  for (auto output_info_iter = graph_output_info.begin();
       output_info_iter != graph_output_info.end(); ++output_info_iter) {
    // Get OpenVINO's output blob
    InferenceEngine::Blob::Ptr graph_output_blob;
    auto output_name = output_info_iter->first;
    try {
      graph_output_blob = infer_request->GetBlob(output_name);
    } catch (const Exception& e) {
      ORT_THROW(log_tag + " Cannot access IE Blob for output: " + output_name + e.what());
    } catch (...) {
      ORT_THROW(log_tag + " Cannot access IE Blob for output: " + output_name);
    }
    size_t batch_size = 1;
    auto output_tensor = GetOutputTensor(ort, context, batch_size, infer_request, output_name, subgraph_context_.output_names);
    auto mem_info = ort.GetTensorMemoryInfo(output_tensor);
    //If Output ORT Value is of type CPU then fill in the output tensor from the blob
    //Else if Output ORT Value if of type GPU just pass on the device pointer. 
    if (strcmp(mem_info->name, OpenVINO_GPU) == 0) {
      return;
    } else {
      auto precision = output_info_iter->second->getPrecision();
      size_t batch_slice = 0;
      FillOutputBlob(graph_output_blob, output_tensor, ort, precision, batch_slice);
    }
  }
  
  if (!const_outputs_map_.empty()) {
    for (auto item : const_outputs_map_) {
      auto out_name = item.first;
      auto node = item.second;
      auto output_tensor = GetOutputTensor(ort, context, out_name, subgraph_context_.output_names, node);
      auto mem_info = ort.GetTensorMemoryInfo(output_tensor);
      if (strcmp(mem_info->name, OpenVINO_GPU) == 0) {
        ORT_THROW(log_tag + "IO Buffering is not supported for constant subgraphs");
      } else {
        FillOutputsWithConstantData(ort, node, output_tensor);
      }
    }  
  }
}

void BasicBackend::Infer(Ort::CustomOpApi& ort, OrtKernelContext* context) {
  // Preliminary Thread safety mechanism
  // currently allows a maximum of 8 Infer request's to paralelly execute at the same time

  LOGS_DEFAULT(INFO) << log_tag << "Running graph " << subgraph_context_.subgraph_name;
  LOGS_DEFAULT(INFO) << log_tag << "In Infer";

  if (subgraph_context_.is_constant) {
    for (auto item : const_outputs_map_) {
      auto out_name = item.first;
      auto node = item.second;
      auto output_tensor = GetOutputTensor(ort, context, out_name, subgraph_context_.output_names, node);
      FillOutputsWithConstantData(ort, node, output_tensor);
    }
    // Get Output tensors
    LOGS_DEFAULT(INFO) << log_tag << "Inference successful";
    //Enable CI Logs
    if(IsCILogEnabled()) {
      std::cout << "Inference successful" << std::endl;
    }

  } else {
      //Requesting for an idle infer_request from a pool of infer_requests_
      std::shared_ptr<InferenceEngine::InferRequest> infer_request;
      try {
      infer_request = inferRequestsQueue_->getIdleRequest();
	    } catch (const Exception& e) {
      ORT_THROW(log_tag + " No idle Infer Requests found from the infer_requests_ pool! " + e.what());
	    } catch (...) {
      ORT_THROW(log_tag + "No idle Infer Requests!");
      }
      #ifdef IO_BUFFER_ENABLED
      if ((global_context_.device_type.find("GPU") != std::string::npos)  && 
          (global_context_.context != nullptr) && 
          (openvino_ep::BackendManager::GetGlobalContext().is_wholly_supported_graph)) {
        StartRemoteAsyncInference(ort, context, infer_request);
      } else {
        StartAsyncInference(ort, context, infer_request);
      }
      #else 
        StartAsyncInference(ort, context, infer_request);
      #endif 

      CompleteAsyncInference(ort, context, infer_request);
  
      // Get Output tensors
      LOGS_DEFAULT(INFO) << log_tag << "Inference successful";
      //Enable CI Logs
      if (IsCILogEnabled()) {
        std::cout << "Inference successful" << std::endl;
      }

      //Once the inference is completed, the infer_request becomes free and is placed back into pool of infer_requests_
      inferRequestsQueue_->putIdleRequest(infer_request);
#ifndef NDEBUG
    if (openvino_ep::backend_utils::IsDebugEnabled()) {
      inferRequestsQueue_->printstatus();  //Printing the elements of infer_requests_ vector pool only in debug mode
      std::string& hw_target = (global_context_.device_id != "") ? global_context_.device_id : global_context_.device_type;
      printPerformanceCounts(infer_request, std::cout, hw_target);
    }
#endif
  }
}

}  // namespace openvino_ep
}  // namespace onnxruntime<|MERGE_RESOLUTION|>--- conflicted
+++ resolved
@@ -49,11 +49,7 @@
   std::string ov_compiled_blobs_dir = "";
 
 #if defined (OPENVINO_2021_4) || (OPENVINO_2022_1)
-<<<<<<< HEAD
   if(hw_target == "MYRIAD" || hw_target == "VPUX")
-=======
-  if(hw_target == "MYRIAD")
->>>>>>> 2c94fc33
     vpu_status = true;
   const std::string compiled_blob_path = onnxruntime::GetEnvironmentVar("OV_BLOB_PATH");
   if (vpu_status == true && openvino_ep::backend_utils::UseCompiledNetwork() && !compiled_blob_path.empty() &&
