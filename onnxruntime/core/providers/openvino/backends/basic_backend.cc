// Copyright(C) 2019 Intel Corporation
// Licensed under the MIT License

#include <map>
#include <string>
#include <memory>
#include <sstream>
#include <fstream>

#include <inference_engine.hpp>

#include "core/providers/shared_library/provider_api.h"

#include "../backend_utils.h"
#include <ngraph/frontend/onnx_import/onnx.hpp>
#include <ngraph/pass/constant_folding.hpp>

#include "basic_backend.h"
#include "../backend_manager.h"

namespace onnxruntime {
namespace openvino_ep {

using namespace backend_utils;

BasicBackend::BasicBackend(const ONNX_NAMESPACE::ModelProto& model_proto,
                           GlobalContext& global_context,
                           const SubGraphContext& subgraph_context)
    : global_context_(global_context), subgraph_context_(subgraph_context) {
  std::string& hw_target = (global_context_.device_id != "") ? global_context_.device_id : global_context_.device_type;
  bool vpu_status = false;
  bool import_blob_status = false;
  std::string model_blob_name;
  std::ifstream blob_path;
  std::string ov_compiled_blobs_dir = "";

  if(hw_target == "MYRIAD" && global_context_.use_compiled_network == true) {
    if(!openvino_ep::backend_utils::UseCompiledNetwork()) {
      std::size_t model_index = global_context_.onnx_model_path_name.find_last_of("/\\");
      std::string model_name= global_context_.onnx_model_path_name.substr(model_index+1);
      std::size_t model_extension_index = model_name.find_last_of(".");
      if(openvino_ep::BackendManager::GetGlobalContext().is_wholly_supported_graph) {
          model_blob_name = global_context_.onnx_model_name + "_" + "op_v_" + std::to_string(global_context_.onnx_opset_version) + "_" + model_name.substr(0,model_extension_index) + "_" + hw_target + "_" + subgraph_context_.subgraph_name + "_ov_" + "fully" + ".blob";
      }
      else {
          model_blob_name = global_context_.onnx_model_name + "_" + "op_v_" + std::to_string(global_context_.onnx_opset_version) + "_" + model_name.substr(0,model_extension_index) + "_" + hw_target + "_" + subgraph_context_.subgraph_name + "_ov_" + "partially" + ".blob";
      }
      if(global_context_.blob_dump_path == "" || global_context_.blob_dump_path == "\"" || global_context_.blob_dump_path.empty()) {
        ov_compiled_blobs_dir = openvino_ep::backend_utils::GetCurrentWorkingDir() + "/ov_compiled_blobs/";
      } else {
        ov_compiled_blobs_dir = global_context_.blob_dump_path + "/ov_compiled_blobs";
      }
      if(openvino_ep::backend_utils::IsDirExists(ov_compiled_blobs_dir)) {
        LOGS_DEFAULT(INFO) << log_tag << "'ov_compiled_blobs' directory already exists at the executable path";
      }
      else {
        CreateDirectory(ov_compiled_blobs_dir);
      }
      blob_path.open(ov_compiled_blobs_dir + "/" + model_blob_name);
      if (!blob_path.is_open()) {
          LOGS_DEFAULT(INFO) << log_tag << "Device specific Compiled blob doesn't exist for this model";
      } else {
          LOGS_DEFAULT(INFO) << log_tag << "Device specific Compiled blob already exists for this model";
          vpu_status = true;
      }
    }
  }

  //validate const subgraphs
  if(!openvino_ep::BackendManager::GetGlobalContext().is_wholly_supported_graph) {
    ie_cnn_network_ = CreateCNNNetwork(model_proto, global_context_, subgraph_context_, const_outputs_map_);
    SetIODefs(model_proto, ie_cnn_network_, subgraph_context_.output_names, const_outputs_map_, global_context_.device_type);
  #if defined(OPENVINO_2020_4) || defined(OPENVINO_2021_1) || defined(OPENVINO_2021_2) || defined(OPENVINO_2021_3)
    if (const_outputs_map_.size() == subgraph_context_.output_names.size())
      subgraph_context_.is_constant = true;
  #endif

    // Loading model to the plugin
    if (subgraph_context_.is_constant) {
      LOGS_DEFAULT(INFO) << log_tag << "The subgraph is a const. Directly moving to Infer stage.";
      return;
    }
  }

<<<<<<< HEAD
    if (global_context_.enable_vpu_fast_compile) {
      config["MYRIAD_HW_INJECT_STAGES"] = CONFIG_VALUE(NO);
      config["MYRIAD_COPY_OPTIMIZATION"] = CONFIG_VALUE(NO);
    }

    //to check preprocessing for yolov3
    config["MYRIAD_CHECK_PREPROCESSING_INSIDE_MODEL"] = CONFIG_VALUE(NO);
#else
    if (subgraph_context_.set_vpu_config) {
      config["VPU_DETECT_NETWORK_BATCH"] = CONFIG_VALUE(NO);
=======
  if (vpu_status == true || openvino_ep::backend_utils::UseCompiledNetwork()) {
    const std::string model_blob_path = ov_compiled_blobs_dir + "/" + model_blob_name;
    const std::string compiled_blob_path = onnxruntime::GetEnvironmentVar("OV_BLOB_PATH");
    try {
      if(vpu_status == true) {
        LOGS_DEFAULT(INFO) << log_tag << "Importing the pre-compiled blob for this model which already exists in the directory 'ov_compiled_blobs'";
        exe_network_ = global_context_.ie_core.ImportNetwork(model_blob_path, hw_target, {});
      } else {
        LOGS_DEFAULT(INFO) << log_tag << "Importing the pre-compiled blob from the path set by the user";
        if (compiled_blob_path.empty())
          throw std::runtime_error("The compiled blob path is not set");
        exe_network_ = global_context_.ie_core.ImportNetwork(compiled_blob_path, hw_target, {});
      }
    } catch (InferenceEngine::details::InferenceEngineException &e) {
      ORT_THROW(log_tag + " Exception while Importing Network for graph: " + subgraph_context_.subgraph_name + ": " + e.what());
    } catch(...) {
      ORT_THROW(log_tag + " Exception while Importing Network for graph: " + subgraph_context_.subgraph_name);
>>>>>>> 274e2fea
    }
    import_blob_status = true;
    LOGS_DEFAULT(INFO) << log_tag << "Succesfully Created an executable network from a previously exported network";
  }

  if ((global_context_.use_compiled_network == true && import_blob_status == false) || vpu_status == false) {
    if(!openvino_ep::backend_utils::UseCompiledNetwork()) {
      ie_cnn_network_ = CreateCNNNetwork(model_proto, global_context_, subgraph_context_, const_outputs_map_);
      SetIODefs(model_proto, ie_cnn_network_, subgraph_context_.output_names, const_outputs_map_, global_context_.device_type);
    #if defined(OPENVINO_2020_4) || defined(OPENVINO_2021_1) || defined(OPENVINO_2021_2) || defined(OPENVINO_2021_3)
      if (const_outputs_map_.size() == subgraph_context_.output_names.size())
        subgraph_context_.is_constant = true;
    #endif

      // Loading model to the plugin
      if (subgraph_context_.is_constant)
        return;
      std::map<std::string, std::string> config;
    #ifndef NDEBUG
      if (openvino_ep::backend_utils::IsDebugEnabled()) {
        config["PERF_COUNT"] = CONFIG_VALUE(YES);
      }
    #endif
      if (global_context_.device_type.find("MYRIAD") != std::string::npos) {
    #if defined(OPENVINO_2021_1) || defined(OPENVINO_2021_2) || defined(OPENVINO_2021_3)
        if (subgraph_context_.set_vpu_config) {
          config["MYRIAD_DETECT_NETWORK_BATCH"] = CONFIG_VALUE(NO);
        }
        if (global_context_.enable_vpu_fast_compile) {
          config["MYRIAD_HW_INJECT_STAGES"] = CONFIG_VALUE(NO);
          config["MYRIAD_COPY_OPTIMIZATION"] = CONFIG_VALUE(NO);
        }
    #else
        if (subgraph_context_.set_vpu_config) {
          config["VPU_DETECT_NETWORK_BATCH"] = CONFIG_VALUE(NO);
        }
        if (global_context_.enable_vpu_fast_compile) {
          config["VPU_HW_INJECT_STAGES"] = CONFIG_VALUE(NO);
          config["VPU_COPY_OPTIMIZATION"] = CONFIG_VALUE(NO);
        }
    #endif
      }
      try {
        exe_network_ = global_context_.ie_core.LoadNetwork(*ie_cnn_network_, hw_target, config);
      } catch (const InferenceEngine::details::InferenceEngineException& e) {
        ORT_THROW(log_tag + " Exception while Loading Network for graph: " + subgraph_context_.subgraph_name + ": " + e.what());
      } catch (...) {
        ORT_THROW(log_tag + " Exception while Loading Network for graph " + subgraph_context_.subgraph_name);
      }
      LOGS_DEFAULT(INFO) << log_tag << "Loaded model to the plugin";
      if(global_context_.use_compiled_network && hw_target == "MYRIAD") {
        LOGS_DEFAULT(INFO) << log_tag << "Dumping the compiled blob for this model into the directory 'ov_compiled_blobs'";
        std::ofstream compiled_blob_dump{ov_compiled_blobs_dir + "/" + model_blob_name};
        exe_network_.Export(compiled_blob_dump);
      }
    }
  }
  //The infer_requests_ pool will be intialized with a default value of 8 infer_request's
  //The nireq value can also be configured to any num_of_threads during runtime
  size_t nireq = global_context_.num_of_threads;
  LOGS_DEFAULT(INFO) << log_tag << "The value of nireq being used is: " << nireq;
#ifndef NDEBUG
  if (openvino_ep::backend_utils::IsDebugEnabled()) {
    std::cout << "The value of nireq being used is: " << nireq << std::endl;
  }
#endif
  inferRequestsQueue_ = std::unique_ptr<InferRequestsQueue>(new InferRequestsQueue(exe_network_, nireq));
}

// Starts an asynchronous inference request for data in slice indexed by batch_slice_idx on
// an Infer Request indexed by infer_req_idx
void BasicBackend::StartAsyncInference(Ort::CustomOpApi& ort, OrtKernelContext* context, std::shared_ptr<InferenceEngine::InferRequest> infer_request) {
  auto graph_input_info = exe_network_.GetInputsInfo();

  size_t index = 0;
  for (auto input_info_iter = graph_input_info.begin();
       input_info_iter != graph_input_info.end(); ++input_info_iter, ++index) {
    // Get OpenVINO's input buffer
    InferenceEngine::Blob::Ptr graph_input_blob;
    std::string input_name = input_info_iter->first;
    try {
      graph_input_blob = infer_request->GetBlob(input_name);

    } catch (const InferenceEngine::details::InferenceEngineException& e) {
      ORT_THROW(log_tag + " Cannot access IE Blob for input: " + input_name + e.what());
    } catch (...) {
      ORT_THROW(log_tag + " Cannot access IE Blob for input: " + input_name);
    }
    auto precision = input_info_iter->second->getPrecision();
    size_t batch_slice = 0;
    FillInputBlob(graph_input_blob, index, batch_slice, input_name, ort, context, precision, subgraph_context_);
  }
  // Start Async inference
  try {
    infer_request->StartAsync();
  } catch (const InferenceEngine::details::InferenceEngineException& e) {
    ORT_THROW(log_tag + " Couldn't start Inference: " + e.what());
  } catch (...) {
    ORT_THROW(log_tag + " Couldn't start Inference");
  }
}

// Wait for asynchronous inference completion on an Infer Request object indexed by infer_req_idx
// and copy the results into a slice location within the batched output buffer indexed by batch_slice_idx
void BasicBackend::CompleteAsyncInference(Ort::CustomOpApi& ort, OrtKernelContext* context, std::shared_ptr<InferenceEngine::InferRequest> infer_request) {
  // Wait for Async inference completion
  try {
    infer_request->Wait(InferenceEngine::IInferRequest::WaitMode::RESULT_READY);
  } catch (const InferenceEngine::details::InferenceEngineException& e) {
    ORT_THROW(log_tag + " Exception with completing Inference" + e.what());
  } catch (...) {
    ORT_THROW(log_tag + " Exception with completing Inference");
  }
  auto graph_output_info = exe_network_.GetOutputsInfo();

  for (auto output_info_iter = graph_output_info.begin();
       output_info_iter != graph_output_info.end(); ++output_info_iter) {
    // Get OpenVINO's output blob
    InferenceEngine::Blob::Ptr graph_output_blob;
    auto output_name = output_info_iter->first;
    try {
      graph_output_blob = infer_request->GetBlob(output_name);
    } catch (const InferenceEngine::details::InferenceEngineException& e) {
      ORT_THROW(log_tag + " Cannot access IE Blob for output: " + output_name + e.what());
    } catch (...) {
      ORT_THROW(log_tag + " Cannot access IE Blob for output: " + output_name);
    }
    size_t batch_size = 1;
    auto output_tensor = GetOutputTensor(ort, context, batch_size, infer_request, output_name, subgraph_context_.output_names);
    auto precision = output_info_iter->second->getPrecision();

    size_t batch_slice = 0;
    FillOutputBlob(graph_output_blob, output_tensor, ort, precision, batch_slice);
  }
#if defined(OPENVINO_2020_4) || defined(OPENVINO_2021_1) || defined(OPENVINO_2021_2) || defined(OPENVINO_2021_3)
  if (!const_outputs_map_.empty()) {
    for (auto item : const_outputs_map_) {
      auto out_name = item.first;
      auto node = item.second;
      auto output_tensor = GetOutputTensor(ort, context, out_name, subgraph_context_.output_names, node);
      FillOutputsWithConstantData(ort, node, output_tensor);
    }
  }
#endif
}

void BasicBackend::Infer(Ort::CustomOpApi& ort, OrtKernelContext* context) {
  // Preliminary Thread safety mechanism
  // currently allows a maximum of 8 Infer request's to paralelly execute at the same time

  LOGS_DEFAULT(INFO) << log_tag << "Running graph " << subgraph_context_.subgraph_name;
  LOGS_DEFAULT(INFO) << log_tag << "In Infer";

  if (subgraph_context_.is_constant) {
#if defined(OPENVINO_2020_4) || defined(OPENVINO_2021_1)  || defined(OPENVINO_2021_2) || defined(OPENVINO_2021_3)
    for (auto item : const_outputs_map_) {
      auto out_name = item.first;
      auto node = item.second;
      auto output_tensor = GetOutputTensor(ort, context, out_name, subgraph_context_.output_names, node);
      FillOutputsWithConstantData(ort, node, output_tensor);
    }
#endif
    // Get Output tensors
    LOGS_DEFAULT(INFO) << log_tag << "Inference successful";
  } else {
      //Requesting for an idle infer_request from a pool of infer_requests_
      std::shared_ptr<InferenceEngine::InferRequest> infer_request = inferRequestsQueue_->getIdleRequest();
      if (!infer_request) {
        LOGS_DEFAULT(INFO) << "No idle Infer Requests found from the infer_requests_ pool!";
        THROW_IE_EXCEPTION << "No idle Infer Requests!";
      }
      StartAsyncInference(ort, context, infer_request);
      CompleteAsyncInference(ort, context, infer_request);
  
      // Get Output tensors
      LOGS_DEFAULT(INFO) << log_tag << "Inference successful";
      //Once the inference is completed, the infer_request becomes free and is placed back into pool of infer_requests_
      inferRequestsQueue_->putIdleRequest(infer_request);
#ifndef NDEBUG
    if (openvino_ep::backend_utils::IsDebugEnabled()) {
      inferRequestsQueue_->printstatus();  //Printing the elements of infer_requests_ vector pool only in debug mode
      std::string& hw_target = (global_context_.device_id != "") ? global_context_.device_id : global_context_.device_type;
      printPerformanceCounts(infer_request, std::cout, hw_target);
    }
#endif
  }
}

}  // namespace openvino_ep
}  // namespace onnxruntime<|MERGE_RESOLUTION|>--- conflicted
+++ resolved
@@ -82,18 +82,6 @@
     }
   }
 
-<<<<<<< HEAD
-    if (global_context_.enable_vpu_fast_compile) {
-      config["MYRIAD_HW_INJECT_STAGES"] = CONFIG_VALUE(NO);
-      config["MYRIAD_COPY_OPTIMIZATION"] = CONFIG_VALUE(NO);
-    }
-
-    //to check preprocessing for yolov3
-    config["MYRIAD_CHECK_PREPROCESSING_INSIDE_MODEL"] = CONFIG_VALUE(NO);
-#else
-    if (subgraph_context_.set_vpu_config) {
-      config["VPU_DETECT_NETWORK_BATCH"] = CONFIG_VALUE(NO);
-=======
   if (vpu_status == true || openvino_ep::backend_utils::UseCompiledNetwork()) {
     const std::string model_blob_path = ov_compiled_blobs_dir + "/" + model_blob_name;
     const std::string compiled_blob_path = onnxruntime::GetEnvironmentVar("OV_BLOB_PATH");
@@ -111,7 +99,6 @@
       ORT_THROW(log_tag + " Exception while Importing Network for graph: " + subgraph_context_.subgraph_name + ": " + e.what());
     } catch(...) {
       ORT_THROW(log_tag + " Exception while Importing Network for graph: " + subgraph_context_.subgraph_name);
->>>>>>> 274e2fea
     }
     import_blob_status = true;
     LOGS_DEFAULT(INFO) << log_tag << "Succesfully Created an executable network from a previously exported network";
@@ -144,6 +131,9 @@
           config["MYRIAD_HW_INJECT_STAGES"] = CONFIG_VALUE(NO);
           config["MYRIAD_COPY_OPTIMIZATION"] = CONFIG_VALUE(NO);
         }
+
+        //to check preprocessing inside model
+        config["MYRIAD_CHECK_PREPROCESSING_INSIDE_MODEL"] = CONFIG_VALUE(NO);
     #else
         if (subgraph_context_.set_vpu_config) {
           config["VPU_DETECT_NETWORK_BATCH"] = CONFIG_VALUE(NO);
