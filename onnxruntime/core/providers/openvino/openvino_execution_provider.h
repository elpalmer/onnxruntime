// Copyright (C) 2019-2022 Intel Corporation
// Licensed under the MIT License

#pragma once

#include <map>
#include <algorithm>
#include <iostream>
#include <string>
#include <memory>
#include <vector>

#include "backend_manager.h"

namespace onnxruntime {

static void print_build_options() {
  std::cout << "[ERROR] INVALID DEVICE BUILD TYPE SPECIFIED" << std::endl;
  std::cout << "Specify the keyword HETERO (or) MULTI (or) AUTO followed by the devices in the order of priority "
            << "you want to build"
            << std::endl;
  std::cout << "The different hardware devices that can be added with HETERO/MULTI/AUTO build "
<<<<<<< HEAD
            << "are ['CPU','GPU', 'NPU']"
=======
            << "are ['CPU','GPU','NPU']"
>>>>>>> ee28be30
            << std::endl;
  std::cout << "An example of how to specify the HETERO or MULTI or AUTO build type. "
            << "Ex: HETERO:GPU,CPU  Ex: MULTI:GPU,CPU Ex: AUTO:GPU,CPU"
            << std::endl;
}

static std::vector<std::string> split(const std::string& s, char delim) {
  std::vector<std::string> result;
  std::stringstream ss(s);
  std::string item;

  while (getline(ss, item, delim)) {
    result.push_back(item);
  }
  return result;
}

static std::vector<std::string> parseDevices(const std::string& device_string) {
  std::string comma_separated_devices = device_string;
  if (comma_separated_devices.find(":") != std::string::npos) {
    comma_separated_devices = comma_separated_devices.substr(comma_separated_devices.find(":") + 1);
  }
  auto devices = split(comma_separated_devices, ',');
  if (devices.size() < 2) {
    print_build_options();
    ORT_THROW("Invalid device string: " + device_string);
  }
  std::vector<std::string> dev_options = {"CPU", "GPU", "NPU"};
  for (std::string dev : devices) {
    if (!std::count(dev_options.begin(), dev_options.end(), dev)) {
      print_build_options();
      ORT_THROW("Invalid device string: " + device_string);
    }
  }
  return devices;
}

// Information needed to construct OpenVINO execution providers.
struct OpenVINOExecutionProviderInfo {
  std::string device_type_;
  std::string precision_;
  bool enable_npu_fast_compile_;
  std::string device_id_;
  size_t num_of_threads_;
  std::string cache_dir_;
  int num_streams_;
  void* context_;
  bool enable_opencl_throttling_;
  bool disable_dynamic_shapes_;

  explicit OpenVINOExecutionProviderInfo(std::string dev_type, bool enable_npu_fast_compile, std::string dev_id,
                                         size_t num_of_threads, std::string cache_dir, int num_streams,
                                         void* context, bool enable_opencl_throttling,
                                         bool disable_dynamic_shapes)
      : enable_npu_fast_compile_(enable_npu_fast_compile),
        device_id_(dev_id),
        num_of_threads_(num_of_threads),
        cache_dir_(cache_dir),
        num_streams_(num_streams),
        context_(context),
        enable_opencl_throttling_(enable_opencl_throttling),
        disable_dynamic_shapes_(disable_dynamic_shapes) {
    if (dev_type == "") {
      LOGS_DEFAULT(INFO) << "[OpenVINO-EP]"
                         << "No runtime device selection option provided.";
#if defined OPENVINO_CONFIG_CPU_FP32
      device_type_ = "CPU";
      precision_ = "FP32";
#elif defined OPENVINO_CONFIG_CPU_FP16
      device_type_ = "CPU";
      precision_ = "FP16";
#elif defined OPENVINO_CONFIG_GPU_FP32
      device_type_ = "GPU";
      precision_ = "FP32";
#elif defined OPENVINO_CONFIG_GPU_FP16
      device_type_ = "GPU";
      precision_ = "FP16";
#elif defined OPENVINO_CONFIG_NPU_FP16
      device_type_ = "NPU";
      precision_ = "FP16";
#elif defined OPENVINO_CONFIG_NPU_U8
      device_type_ = "NPU";
      precision_ = "U8";
#elif defined OPENVINO_CONFIG_HETERO || defined OPENVINO_CONFIG_MULTI || defined OPENVINO_CONFIG_AUTO
#ifdef DEVICE_NAME
#define DEVICE DEVICE_NAME
#endif
      dev_type = DEVICE;
      if (dev_type.find("HETERO") == 0 || dev_type.find("MULTI") == 0 || dev_type.find("AUTO") == 0) {
        std::vector<std::string> devices = parseDevices(dev_type);
        precision_ = "FP16";
        if (devices[0] == "CPU") {
          precision_ = "FP32";
        }
        device_type_ = dev_type;
      }
#endif
    } else if (dev_type == "CPU_FP32") {
      device_type_ = "CPU";
      precision_ = "FP32";
    } else if (dev_type == "CPU_FP16") {
      device_type_ = "CPU";
      precision_ = "FP16";
    } else if (dev_type == "GPU_FP32") {
      device_type_ = "GPU";
      precision_ = "FP32";
    } else if (dev_type == "GPU.0_FP32") {
      device_type_ = "GPU.0";
      precision_ = "FP32";
    } else if (dev_type == "GPU.1_FP32") {
      device_type_ = "GPU.1";
      precision_ = "FP32";
    } else if (dev_type == "GPU_FP16") {
      device_type_ = "GPU";
      precision_ = "FP16";
    } else if (dev_type == "GPU.0_FP16") {
      device_type_ = "GPU.0";
      precision_ = "FP16";
    } else if (dev_type == "GPU.1_FP16") {
      device_type_ = "GPU.1";
      precision_ = "FP16";
    } else if (dev_type == "NPU_FP16") {
      device_type_ = "NPU";
      precision_ = "FP16";
    } else if (dev_type == "NPU_U8") {
      device_type_ = "NPU";
      precision_ = "U8";
    } else if (dev_type.find("HETERO") == 0 || dev_type.find("MULTI") == 0) {
      std::vector<std::string> devices = parseDevices(dev_type);
      precision_ = "FP16";
      if (devices[0] == "CPU") {
        precision_ = "FP32";
      }
      device_type_ = dev_type;
    } else if (dev_type.find("AUTO") == 0) {
      std::vector<std::string> devices = parseDevices(dev_type);
      precision_ = "FP32";
      device_type_ = dev_type;
    } else {
      ORT_THROW("Invalid device string: " + dev_type);
    }
    LOGS_DEFAULT(INFO) << "[OpenVINO-EP]"
                       << "Choosing Device: " << device_type_ << " , Precision: " << precision_;
  }
  OpenVINOExecutionProviderInfo() {
    OpenVINOExecutionProviderInfo("", false, "", 0, "", 1, NULL, false, false);
  }
};

struct OpenVINOEPFunctionState {
  AllocateFunc allocate_func = nullptr;
  DestroyFunc destroy_func = nullptr;
  AllocatorHandle allocator_handle = nullptr;
  std::shared_ptr<openvino_ep::BackendManager> backend_manager;
};

// Logical device representation.
class OpenVINOExecutionProvider : public IExecutionProvider {
 public:
  explicit OpenVINOExecutionProvider(const OpenVINOExecutionProviderInfo& info);
  ~OpenVINOExecutionProvider() = default;

  std::vector<std::unique_ptr<ComputeCapability>>
  GetCapability(const GraphViewer& graph_viewer,
                const IKernelLookup& /*kernel_lookup*/) const override;

  Status Compile(const std::vector<FusedNodeAndGraph>& fused_nodes,
                 std::vector<NodeComputeInfo>& node_compute_funcs) override;

  const void* GetExecutionHandle() const noexcept override {
    return nullptr;
  }

 private:
  std::unique_ptr<openvino_ep::GlobalContext> global_context_;
};

}  // namespace onnxruntime<|MERGE_RESOLUTION|>--- conflicted
+++ resolved
@@ -20,11 +20,7 @@
             << "you want to build"
             << std::endl;
   std::cout << "The different hardware devices that can be added with HETERO/MULTI/AUTO build "
-<<<<<<< HEAD
-            << "are ['CPU','GPU', 'NPU']"
-=======
             << "are ['CPU','GPU','NPU']"
->>>>>>> ee28be30
             << std::endl;
   std::cout << "An example of how to specify the HETERO or MULTI or AUTO build type. "
             << "Ex: HETERO:GPU,CPU  Ex: MULTI:GPU,CPU Ex: AUTO:GPU,CPU"
