// Copyright(C) 2019 Intel Corporation
// Licensed under the MIT License

#include "core/providers/shared_library/provider_api.h"
#include "openvino_execution_provider.h"
#include "contexts.h"
#include "backend_manager.h"
#include "ov_versions/capabilities.h"

#define MEMCPY_S(dest, src, destsz, srcsz) memcpy(dest, src, std::min(destsz, srcsz))

namespace onnxruntime {

OpenVINOExecutionProvider::OpenVINOExecutionProvider(const OpenVINOExecutionProviderInfo& info)
    : IExecutionProvider{onnxruntime::kOpenVINOExecutionProvider} {
  openvino_ep::BackendManager::GetGlobalContext().device_type = info.device_type_;
  openvino_ep::BackendManager::GetGlobalContext().precision_str = info.precision_;
  openvino_ep::BackendManager::GetGlobalContext().enable_vpu_fast_compile = info.enable_vpu_fast_compile_;
  openvino_ep::BackendManager::GetGlobalContext().use_compiled_network = info.use_compiled_network_;
  openvino_ep::BackendManager::GetGlobalContext().blob_dump_path = info.blob_dump_path_;
  openvino_ep::BackendManager::GetGlobalContext().context = info.context_;
  openvino_ep::BackendManager::GetGlobalContext().enable_opencl_throttling = info.enable_opencl_throttling_;


  if ((int)info.num_of_threads_ <= 0) {
    openvino_ep::BackendManager::GetGlobalContext().num_of_threads = 8;
  } else {
    openvino_ep::BackendManager::GetGlobalContext().num_of_threads = info.num_of_threads_;
  }
  //to check if target device is available
  //using ie_core capability GetAvailableDevices to fetch list of devices plugged in
  bool device_found = false;
<<<<<<< HEAD
  auto available_devices = openvino_ep::BackendManager::GetGlobalContext().ie_core.GetAvailableDevices();
  for (auto device : available_devices) {
    if (device == info.device_type_) {
      device_found = true;
      break;
    }
  }
  //stop execution if target device field is empty or not available in list of available devices
  if (!device_found || info.device_type_ == "") {
  std::string err_msg = std::string("Device not found : ") + info.device_id_ + "\nChoose one of:\n";
    for (auto device : available_devices) {
      err_msg = err_msg + device + "\n";
=======
  bool device_id_found = false;
  auto available_devices = openvino_ep::BackendManager::GetGlobalContext().ie_core.GetAvailableDevices();
  //Checking for device_type configuration
  if (info.device_type_ != "") {
    if(info.device_type_== "CPU" || info.device_type_== "GPU" || info.device_type_== "MYRIAD") {
      for (auto device : available_devices){
        if (device.rfind(info.device_type_, 0) == 0){
          if(info.device_type_== "GPU" && (info.precision_ == "FP32" || info.precision_ == "FP16")) {
              device_found = true;
              break;
          }
          if(info.device_type_== "CPU" && info.precision_ == "FP32") {
            device_found = true;
            break;
          }
          if(info.device_type_== "MYRIAD" && info.precision_ == "FP16") {
            device_found = true;
            break;
          }
        }
      }
    }
    device_found = true;
  }
  if (!device_found) {
    std::string err_msg = std::string("Device Type not found : ") + info.device_type_ + "\nChoose the right precision with one of:\n";
    for (auto device : available_devices) {
      err_msg = err_msg + device + "\n";
    }
    ORT_THROW(err_msg);
  }
  //Checking for device_id configuration
  if (info.device_id_ != "") {
    for (auto device : available_devices) {
      if (device.rfind(info.device_id_, 0) == 0){
        if(info.device_id_== "MYRIAD" || info.device_id_== "CPU" || info.device_id_== "GPU"){
          LOGS_DEFAULT(INFO) << "[OpenVINO-EP]"<< "Switching to Device ID: " << info.device_id_;
          device_id_found = true;
          break;
        }
      }
    }
    if (!device_id_found) {
      std::string err_msg = std::string("Device ID not found : ") + info.device_id_ + "\nChoose one of:\n";
      for (auto device : available_devices) {
        err_msg = err_msg + device + "\n";
      }
      ORT_THROW(err_msg);
>>>>>>> 2c94fc33
    }
    ORT_THROW(err_msg);
  }
  openvino_ep::BackendManager::GetGlobalContext().device_id = info.device_id_;

  AllocatorCreationInfo device_info(
      [](int) {
        return CreateCPUAllocator(OrtMemoryInfo(OpenVINO_CPU, OrtDeviceAllocator));
      });

  InsertAllocator(CreateAllocator(device_info));
}

std::vector<std::unique_ptr<ComputeCapability>>
OpenVINOExecutionProvider::GetCapability(const GraphViewer& graph_viewer, const std::vector<const KernelRegistry*>& kernel_registries) const {
  ORT_UNUSED_PARAMETER(kernel_registries);

  std::vector<std::unique_ptr<ComputeCapability>> result;
  //Enable CI Logs
  if (!(GetEnvironmentVar("ORT_OPENVINO_ENABLE_CI_LOG").empty())) {
    std::cout << "In the OpenVINO EP" << std::endl;
  }
  openvino_ep::BackendManager::GetGlobalContext().onnx_model_name = graph_viewer.Name();
#ifdef _WIN32
  std::wstring onnx_path = graph_viewer.ModelPath().ToPathString();
  openvino_ep::BackendManager::GetGlobalContext().onnx_model_path_name = std::string(onnx_path.begin(), onnx_path.end());
#else
  openvino_ep::BackendManager::GetGlobalContext().onnx_model_path_name = graph_viewer.ModelPath().ToPathString();
#endif
  openvino_ep::BackendManager::GetGlobalContext().onnx_opset_version = graph_viewer.DomainToVersionMap().at(kOnnxDomain);

#if defined (OPENVINO_2021_2)
  openvino_ep::GetCapability obj(graph_viewer,
                                 openvino_ep::BackendManager::GetGlobalContext().device_type, "V_2021_2");
  result = obj.Execute();
#elif defined (OPENVINO_2021_3)
  openvino_ep::GetCapability obj(graph_viewer,
                                 openvino_ep::BackendManager::GetGlobalContext().device_type, "V_2021_3");
  result = obj.Execute();
#elif defined (OPENVINO_2021_4)
  openvino_ep::GetCapability obj(graph_viewer,
                                 openvino_ep::BackendManager::GetGlobalContext().device_type, "V_2021_4");
  result = obj.Execute();
#elif defined (OPENVINO_2022_1)
  openvino_ep::GetCapability obj(graph_viewer,
                                 openvino_ep::BackendManager::GetGlobalContext().device_type, "V_2022_1");
  result = obj.Execute();
#endif

  return result;
}

common::Status OpenVINOExecutionProvider::Compile(
    const std::vector<onnxruntime::Node*>& fused_nodes,
    std::vector<NodeComputeInfo>& node_compute_funcs) {
  for (const auto& fused_node : fused_nodes) {
    NodeComputeInfo compute_info;
    std::shared_ptr<openvino_ep::BackendManager> backend_manager = std::make_shared<openvino_ep::BackendManager>(fused_node, *GetLogger());

    compute_info.create_state_func =
        [backend_manager](ComputeContext* context, FunctionState* state) {
          OpenVINOEPFunctionState* p = new OpenVINOEPFunctionState();
          p->allocate_func = context->allocate_func;
          p->destroy_func = context->release_func;
          p->allocator_handle = context->allocator_handle;
          p->backend_manager = backend_manager;
          *state = static_cast<FunctionState>(p);
          return 0;
        };
    compute_info.compute_func = [](FunctionState state, const OrtApi* api, OrtKernelContext* context) {
      auto function_state = static_cast<OpenVINOEPFunctionState*>(state);
      try {
        function_state->backend_manager->Compute(*api, context);
      } catch (const char* msg) {
        return common::Status(common::ONNXRUNTIME, common::FAIL, msg);
      }
      return Status::OK();
    };

    compute_info.release_state_func =
        [](FunctionState state) {
          if (state) {
            OpenVINOEPFunctionState* function_state = static_cast<OpenVINOEPFunctionState*>(state);
            delete function_state;
          }
        };
    node_compute_funcs.push_back(compute_info);
  }

  return Status::OK();
}

}  // namespace onnxruntime<|MERGE_RESOLUTION|>--- conflicted
+++ resolved
@@ -30,20 +30,6 @@
   //to check if target device is available
   //using ie_core capability GetAvailableDevices to fetch list of devices plugged in
   bool device_found = false;
-<<<<<<< HEAD
-  auto available_devices = openvino_ep::BackendManager::GetGlobalContext().ie_core.GetAvailableDevices();
-  for (auto device : available_devices) {
-    if (device == info.device_type_) {
-      device_found = true;
-      break;
-    }
-  }
-  //stop execution if target device field is empty or not available in list of available devices
-  if (!device_found || info.device_type_ == "") {
-  std::string err_msg = std::string("Device not found : ") + info.device_id_ + "\nChoose one of:\n";
-    for (auto device : available_devices) {
-      err_msg = err_msg + device + "\n";
-=======
   bool device_id_found = false;
   auto available_devices = openvino_ep::BackendManager::GetGlobalContext().ie_core.GetAvailableDevices();
   //Checking for device_type configuration
@@ -92,9 +78,7 @@
         err_msg = err_msg + device + "\n";
       }
       ORT_THROW(err_msg);
->>>>>>> 2c94fc33
     }
-    ORT_THROW(err_msg);
   }
   openvino_ep::BackendManager::GetGlobalContext().device_id = info.device_id_;
 
