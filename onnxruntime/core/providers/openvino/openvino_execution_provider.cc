--- conflicted
+++ resolved
@@ -15,7 +15,6 @@
     : IExecutionProvider{onnxruntime::kOpenVINOExecutionProvider} {
   InitProviderOrtApi();
 
-<<<<<<< HEAD
   global_context_ = std::make_unique<openvino_ep::GlobalContext>();
   global_context_->device_type = info.device_type_;
   global_context_->precision_str = info.precision_;
@@ -26,17 +25,6 @@
   global_context_->enable_opencl_throttling = info.enable_opencl_throttling_;
   global_context_->disable_dynamic_shapes = info.disable_dynamic_shapes_;
   global_context_->num_of_threads = info.num_of_threads_;
-=======
-  openvino_ep::BackendManager::GetGlobalContext().device_type = info.device_type_;
-  openvino_ep::BackendManager::GetGlobalContext().precision_str = info.precision_;
-  openvino_ep::BackendManager::GetGlobalContext().enable_npu_fast_compile = info.enable_npu_fast_compile_;
-  openvino_ep::BackendManager::GetGlobalContext().cache_dir = info.cache_dir_;
-  openvino_ep::BackendManager::GetGlobalContext().num_streams = info.num_streams_;
-  openvino_ep::BackendManager::GetGlobalContext().context = info.context_;
-  openvino_ep::BackendManager::GetGlobalContext().enable_opencl_throttling = info.enable_opencl_throttling_;
-  openvino_ep::BackendManager::GetGlobalContext().disable_dynamic_shapes = info.disable_dynamic_shapes_;
-  openvino_ep::BackendManager::GetGlobalContext().num_of_threads = info.num_of_threads_;
->>>>>>> 666fcbde
 
   // to check if target device is available
   // using ie_core capability GetAvailableDevices to fetch list of devices plugged in
@@ -127,12 +115,8 @@
 
 #if defined(OPENVINO_2022_3)
   openvino_ep::GetCapability obj(graph_viewer,
-<<<<<<< HEAD
                                  global_context_->device_type,
                                  global_context_->precision_str, "V_2022_3");
-=======
-                                 openvino_ep::BackendManager::GetGlobalContext().device_type, "V_2022_3");
->>>>>>> 666fcbde
   result = obj.Execute();
 #elif defined(OPENVINO_2023_0)
   openvino_ep::GetCapability obj(graph_viewer,
