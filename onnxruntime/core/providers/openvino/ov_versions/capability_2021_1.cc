--- conflicted
+++ resolved
@@ -161,10 +161,6 @@
     "Not",
     "Selu",
     "Tan",
-<<<<<<< HEAD
-
-=======
->>>>>>> e0d58d76
   };
   std::set<std::string> supported_ops_vpu = {
     "Expand",
