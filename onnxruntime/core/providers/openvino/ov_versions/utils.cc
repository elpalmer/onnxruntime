// Copyright(C) 2019 Intel Corporation
// Licensed under the MIT License

#include "core/providers/shared_library/provider_api.h"

#if defined(_MSC_VER)
#pragma warning(disable : 4244 4245 5208)
#elif __GNUC__
#pragma GCC diagnostic push
#pragma GCC diagnostic ignored "-Wunused-parameter"
#endif
#include <ngraph/ngraph.hpp>
#include <ngraph/frontend/onnx_import/onnx.hpp>
#if defined(_MSC_VER)
#pragma warning(default : 4244 4245)
#elif __GNUC__
#pragma GCC diagnostic pop
#endif

namespace onnxruntime {
namespace openvino_ep {

//Gets the input count of given node
int GetInputCount(const Provider_Node* node, const Provider_InitializedTensorSet& initializer_set) {
  int count = 0;
  for (const auto& input : node->InputDefs()) {
    auto name = input->Name();
    auto it = initializer_set.find(name);
    if (it == initializer_set.end()) {
      count++;
    }
  }
  return count;
}

//Ops which are supported only in models(as intermediate nodes) and not in unit tests
bool IsOpSupportedOnlyInModel(std::string name) {
  std::set<std::string> ops_supported_only_in_model = {
      "Cast",
      "Concat",
      "ConstantOfShape",
      "Dropout",
      "EyeLike",
      "Exp",
      "Identity",
      "NonMaxSuppression",
      "NonZero",
      "Not",
      "OneHot",
      "Pad",
      "ReduceMin",
      "Resize",
      "Shape",
      "Split",
      "TopK"};
  return ops_supported_only_in_model.find(name) != ops_supported_only_in_model.end();
}

void AppendClusterToSubGraph(const std::vector<NodeIndex>& nodes,
                             const std::vector<std::string>& inputs,
                             const std::vector<std::string>& outputs,
                             std::vector<std::unique_ptr<Provider_ComputeCapability>>& result) {
  static size_t op_counter = 0;

  auto meta_def = Provider_IndexedSubGraph_MetaDef::Create();
  meta_def->name() = "OpenVINO-EP-subgraph_" + std::to_string(++op_counter);
  meta_def->domain() = kNGraphDomain;
  meta_def->since_version() = 1;
  meta_def->status() = ONNX_NAMESPACE::EXPERIMENTAL;
  meta_def->inputs() = inputs;
  meta_def->outputs() = outputs;

  auto sub_graph = Provider_IndexedSubGraph::Create();
  sub_graph->Nodes() = nodes;
  sub_graph->SetMetaDef(std::move(meta_def));
  result.push_back(Provider_ComputeCapability::Create(std::move(sub_graph)));
}

int GetOnnxOpSet(const Provider_GraphViewer& graph_viewer) {
  const auto& dm_to_ver = graph_viewer.DomainToVersionMap();
  return dm_to_ver.at(kOnnxDomain);
}

std::map<std::string, std::set<std::string>> GetNgSupportedOps(const int onnx_opset) {
  std::map<std::string, std::set<std::string>> ng_supported_ops;
  ng_supported_ops.emplace(kOnnxDomain, ngraph::onnx_import::get_supported_operators(onnx_opset, kOnnxDomain));

  const std::set<std::string> ng_disabled_ops = {"LSTM"};  //Place-holder for ops not supported.

  for (const auto& disabled_op : ng_disabled_ops) {
    ng_supported_ops.at(kOnnxDomain).erase(disabled_op);
  }

  return ng_supported_ops;
}

/**
 * Returns a vector clusters(or node_idx). For each unsupported node, the graph is split into 3 parts.
 * supported_cluster + (UNsupported_node + rest_of_the_graph). This functions returns vector of all supported_clusters by nGraph
 */
std::vector<std::vector<NodeIndex>>
GetPartitionedClusters(const std::vector<NodeIndex>& topological_order, const std::vector<NodeIndex>& unsupported_nodes) {
  std::vector<std::vector<NodeIndex>> ng_clusters;

  auto prev = topological_order.begin();

  for (const auto& unsup_node : unsupported_nodes) {
    auto it = std::find(prev, topological_order.end(), unsup_node);
    // Create a cluster vector[supported_node_idx, unsupported_node_idx) and append it to return list.
    std::vector<NodeIndex> this_cluster{prev, it};
    if (!this_cluster.empty()) {
      ng_clusters.push_back(std::move(this_cluster));
    }
    // Point prev to node idx past this unsuported node.
    prev = ++it;
  }

  //Tail
  std::vector<NodeIndex> this_cluster{prev, topological_order.end()};
  if (!this_cluster.empty()) {
    ng_clusters.push_back(std::move(this_cluster));
  }

  return ng_clusters;
}

void IdentifyConnectedNodes(const Provider_GraphViewer& graph_viewer, NodeIndex curr_node_index, std::vector<NodeIndex>& cluster, std::vector<NodeIndex>& sub_cluster) {
  if (std::find(cluster.begin(), cluster.end(), curr_node_index) == cluster.end())
    return;

  sub_cluster.emplace_back(curr_node_index);
  cluster.erase(std::remove(cluster.begin(), cluster.end(), curr_node_index), cluster.end());
  auto curr_node = graph_viewer.GetNode(curr_node_index);

  for (auto node = curr_node->InputNodesBegin(); node != curr_node->InputNodesEnd(); ++node) {
    IdentifyConnectedNodes(graph_viewer, (*node).Index(), cluster, sub_cluster);
  }
  for (auto node = curr_node->OutputNodesBegin(); node != curr_node->OutputNodesEnd(); ++node) {
    IdentifyConnectedNodes(graph_viewer, (*node).Index(), cluster, sub_cluster);
  }
}

std::vector<std::vector<NodeIndex>>
GetConnectedClusters(const Provider_GraphViewer& graph_viewer, const std::vector<std::vector<NodeIndex>>& clusters) {
  std::vector<std::vector<NodeIndex>> connected_clusters;

  for (auto this_cluster : clusters) {
    while (this_cluster.size() > 0) {
      std::vector<NodeIndex> sub_cluster;
      IdentifyConnectedNodes(graph_viewer, this_cluster[0], this_cluster, sub_cluster);
      connected_clusters.emplace_back(sub_cluster);
    }
  }
  return connected_clusters;
}

void GetInputsOutputsOfCluster(const Provider_GraphViewer& graph_viewer,
                               const std::vector<NodeIndex>& cluster,
                               const std::unordered_set<std::string>& ng_required_initializers,
                               /*out*/ std::vector<std::string>& cluster_graph_inputs,
                               /*out*/ std::vector<std::string>& cluster_inputs,
                               /*out*/ std::vector<std::string>& constant_inputs,
                               /*out*/ std::vector<std::string>& cluster_outputs) {
  std::unordered_set<std::string> input_args;
  std::vector<std::string> ordered_input_args;
  std::unordered_set<std::string> output_args;
  std::unordered_set<std::string> external_output_args;

  for (const auto& node_idx : cluster) {
    const auto& node = graph_viewer.GetNode(node_idx);
    // Collect all inputs and outputs
    node->ForEachDef(
<<<<<<< HEAD
        [&input_args, &ordered_input_args, &output_args](const Provider_NodeArg& node_arg, bool is_input) {
          if (is_input) {
            if (!input_args.count(node_arg.Name())) {
              ordered_input_args.push_back(node_arg.Name());
=======
        [&input_args, &ordered_input_args, &output_args](const NodeArg& node_arg, bool is_input) {
          if(node_arg.Name() != ""){
            if (is_input) {
              if (!input_args.count(node_arg.Name())) {
                ordered_input_args.push_back(node_arg.Name());
              }
              input_args.insert(node_arg.Name());
            } else {
              output_args.insert(node_arg.Name());
>>>>>>> 985ee0d5
            }
          }
        },
        true);

    // Check if output of this node is used by nodes outside this_cluster. If yes add this to cluster outputs
    for (auto it = node->OutputNodesBegin(); it != node->OutputNodesEnd(); ++it) {
      const auto& ext_node = graph_viewer.GetNode((*it).Index());

      if (std::find(cluster.begin(), cluster.end(), ext_node->Index()) == cluster.end()) {
        // Node is external to this_cluster. Search through its inputs to find the output that is generated by this_cluster.
        std::set<std::string> ext_node_inputs;
        ext_node->ForEachDef(
            [&ext_node_inputs](const Provider_NodeArg& arg, bool is_input) {
              if (is_input) {
                ext_node_inputs.insert(arg.Name());
              }
            },
            true);

        for (const auto& out_def : node->OutputDefs()) {
          if (ext_node_inputs.find(out_def->Name()) != ext_node_inputs.end()) {
            external_output_args.insert(out_def->Name());
          }
        }
      }
    }
  }

  //Extract initializers used by this_cluster.
  std::unordered_set<std::string> original_graph_inputs;
  for (const auto& node_arg : graph_viewer.GetInputsIncludingInitializers()) {
    original_graph_inputs.insert(node_arg->Name());
  }

  const auto& initializers = graph_viewer.GetAllInitializedTensors();
  for (const auto& in_arg : ordered_input_args) {
    if ((initializers.count(in_arg) && !original_graph_inputs.count(in_arg)) ||
        ng_required_initializers.count(in_arg)) {
      constant_inputs.push_back(in_arg);
    }
  }

  for (const auto& in_arg : ordered_input_args) {
    if (!output_args.count(in_arg) &&
        !((initializers.count(in_arg) && !original_graph_inputs.count(in_arg)) ||
          ng_required_initializers.count(in_arg))) {
      cluster_inputs.push_back(in_arg);
    }
  }
  for (const auto& input : cluster_inputs) {
    cluster_graph_inputs.push_back(input);
  }

  for (const auto& in_arg : constant_inputs) {
    cluster_inputs.push_back(in_arg);
  }

  std::copy(external_output_args.begin(), external_output_args.end(), std::back_inserter(cluster_outputs));
  for (const auto& node_arg : graph_viewer.GetOutputs()) {
    const auto& name = node_arg->Name();
    if (output_args.count(name) && !external_output_args.count(name)) {
      cluster_outputs.push_back(name);
    }
  }
}

}  // namespace openvino_ep
}  // namespace onnxruntime<|MERGE_RESOLUTION|>--- conflicted
+++ resolved
@@ -170,13 +170,7 @@
     const auto& node = graph_viewer.GetNode(node_idx);
     // Collect all inputs and outputs
     node->ForEachDef(
-<<<<<<< HEAD
         [&input_args, &ordered_input_args, &output_args](const Provider_NodeArg& node_arg, bool is_input) {
-          if (is_input) {
-            if (!input_args.count(node_arg.Name())) {
-              ordered_input_args.push_back(node_arg.Name());
-=======
-        [&input_args, &ordered_input_args, &output_args](const NodeArg& node_arg, bool is_input) {
           if(node_arg.Name() != ""){
             if (is_input) {
               if (!input_args.count(node_arg.Name())) {
@@ -185,7 +179,6 @@
               input_args.insert(node_arg.Name());
             } else {
               output_args.insert(node_arg.Name());
->>>>>>> 985ee0d5
             }
           }
         },
