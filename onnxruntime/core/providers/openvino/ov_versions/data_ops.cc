// Copyright (C) 2019-2022 Intel Corporation
// Licensed under the MIT License

#include <unordered_set>
#include "core/providers/shared_library/provider_api.h"
#include "../backend_utils.h"
#include "../backend_manager.h"
#include <string>
#include <vector>
#include "data_ops.h"
#include "capabilities.h"
#include "utils.h"

#if defined(_MSC_VER)
#pragma warning(disable : 4244 4245 5208)
#elif __GNUC__
#pragma GCC diagnostic push
#pragma GCC diagnostic ignored "-Wunused-parameter"
#endif
#include <ngraph/ngraph.hpp>
#include <ngraph/frontend/onnx_import/onnx.hpp>
#if defined(_MSC_VER)
#pragma warning(default : 4244 4245)
#elif __GNUC__
#pragma GCC diagnostic pop
#endif

namespace onnxruntime {
namespace openvino_ep {

// Ops which are supported only in models(as intermediate nodes) and not in unit tests
std::set<std::string> ops_supported_only_in_model = {
    "Cast",
    "Concat",
    "ConstantOfShape",
    "DequantizeLinear",
    "Dropout",
    "Exp",
    "Expand",
    "EyeLike",
    "GatherElements",
    "GatherND",
    "Identity",
    "Loop",
    "LSTM",
    "NonMaxSuppression",
    "NonZero",
    "Not",
    "OneHot",
    "Pad",
    "QuantizeLinear",
    "RandomNormalLike",
    "Range",
    "ReduceMin",
    "Resize",
    "Round",
    "Shape",
    "Slice",
    "Split",
    "Tile",
    "TopK",
    "Trilu"};

// Ops which are supported as functions (as composite ops)
std::set<std::string> ops_supported_as_function = {
    "LessOrEqual",
    "GreaterOrEqual",
    "LayerNormalization"};

std::vector<SupportedOp> supported_op_mode = {
    {"Abs", V_2020_4, {"CPU", "GPU"}},
    {"Abs", V_2023_0, {"VPUX"}},
    {"Acos", V_2020_4, {"CPU"}},
    {"Acos", V_2022_1, {"GPU"}},
    {"Acosh", V_2020_4, {"CPU"}},
    {"Acosh", V_2022_1, {"GPU"}},
    {"Add", V_2020_4, {"CPU", "GPU"}},
    {"Add", V_2023_0, {"VPUX"}},
    {"And", V_2020_4, {"CPU", "GPU"}},
    {"ArgMax", V_2020_4, {"CPU"}},
    {"ArgMax", V_2021_1, {"GPU"}},
    {"ArgMin", V_2020_4, {"CPU"}},
    {"ArgMin", V_2022_1, {"GPU"}},
    {"Asin", V_2020_4, {"CPU", "GPU"}},
    {"Asinh", V_2020_4, {"CPU", "GPU"}},
    {"Atan", V_2020_4, {"CPU", "GPU"}},
    {"Atanh", V_2020_4, {"CPU"}},
    {"Atanh", V_2022_1, {"GPU"}},
    {"AveragePool", V_2020_4, {"CPU", "GPU"}},
    {"AveragePool", V_2023_0, {"VPUX"}},
    {"BatchNormalization", V_2020_4, {"CPU", "GPU"}},
    {"BatchNormalization", V_2023_0, {"VPUX"}},
    {"BitShift", V_2022_1, {"CPU"}},
    {"Cast", V_2020_4, {"CPU", "GPU"}},
    {"Cast", V_2023_0, {"VPUX"}},
    {"Ceil", V_2020_4, {"GPU"}},
    {"Ceil", V_2021_4, {"CPU"}},
    {"Celu", V_2022_1, {"CPU", "GPU"}},
    {"Clip", V_2020_4, {"CPU", "GPU"}},
    {"Clip", V_2023_0, {"VPUX"}},
    {"Concat", V_2020_4, {"CPU", "GPU"}},
    {"Concat", V_2023_0, {"VPUX"}},
    {"Constant", V_2020_4, {"CPU", "GPU"}},
    {"Constant", V_2023_0, {"VPUX"}},
    {"ConstantOfShape", V_2020_4, {"CPU", "GPU"}},
    {"ConstantOfShape", V_2023_0, {"VPUX"}},  // Gets mapped to broadcast op in the plugin.
    {"Conv", V_2020_4, {"CPU", "GPU"}},
    {"Conv", V_2023_0, {"VPUX"}},
    {"ConvInteger", V_2022_1, {"CPU", "GPU"}},
    {"ConvTranspose", V_2020_4, {"CPU", "GPU"}},
    {"Cos", V_2020_4, {"CPU"}},
    {"Cos", V_2022_1, {"GPU"}},
    {"Cos", V_2023_0, {"VPUX"}},
    {"Cosh", V_2020_4, {"CPU"}},
    {"Cosh", V_2022_1, {"GPU"}},
    {"CumSum", V_2022_1, {"CPU", "GPU"}},
    {"CumSum", V_2023_0, {"VPUX"}},
    {"DepthToSpace", V_2020_4, {"CPU", "GPU"}},
    {"DepthToSpace", V_2023_0, {"VPUX"}},
    {"DequantizeLinear", V_2021_4, {"CPU", "GPU"}},
    {"DequantizeLinear", V_2023_0, {"VPUX"}},
    {"Div", V_2020_4, {"CPU", "GPU"}},
    {"Div", V_2023_0, {"VPUX"}},
    {"Dropout", V_2020_4, {"CPU", "GPU"}},
    {"Dropout", V_2023_0, {"VPUX"}},
    {"Elu", V_2020_4, {"CPU", "GPU"}},
    {"Elu", V_2023_0, {"VPUX"}},
    {"Einsum", V_2023_0, {"CPU", "GPU"}},
    {"Equal", V_2020_4, {"CPU", "GPU"}},
    {"Equal", V_2023_0, {"VPUX"}},  // Added for whisper decoder model.
    {"Erf", V_2020_4, {"CPU", "GPU"}},
    {"Erf", V_2023_0, {"VPUX"}},
    {"Exp", V_2020_4, {"CPU", "GPU"}},
    {"Exp", V_2023_0, {"VPUX"}},
    {"Expand", V_2022_1, {"CPU", "GPU"}},
    {"Expand", V_2023_0, {"VPUX"}},  // Gets mapped to broadcast op and multiply op in the plugin.
    {"EyeLike", V_2022_1, {"CPU"}},
    {"EyeLike", V_2023_0, {"VPUX"}},  // NoOP
    {"Flatten", V_2020_4, {"CPU", "GPU"}},
    {"Flatten", V_2023_0, {"VPUX"}},
    {"Floor", V_2020_4, {"CPU", "GPU"}},
    {"Gather", V_2020_4, {"CPU", "GPU"}},
    {"Gather", V_2023_0, {"VPUX"}},
    {"GatherElements", V_2022_2, {"CPU", "GPU"}},
    {"GatherND", V_2021_4, {"CPU", "GPU"}},
    {"Gemm", V_2020_4, {"CPU", "GPU"}},
    {"Gemm", V_2023_0, {"VPUX"}},
    {"GlobalAveragePool", V_2020_4, {"CPU", "GPU"}},
    {"GlobalAveragePool", V_2023_0, {"VPUX"}},
    {"GlobalLpPool", V_2020_4, {"CPU", "GPU"}},
    {"GlobalMaxPool", V_2022_1, {"CPU", "GPU"}},
    {"Greater", V_2020_4, {"CPU", "GPU"}},
    {"Greater", V_2023_0, {"VPUX"}},
    {"GreaterOrEqual", V_2022_1, {"CPU", "GPU"}},
    {"GreaterOrEqual", V_2023_0, {"VPUX"}},
    {"GridSample", V_2022_3, {"CPU"}},
    {"GridSample", V_2023_0, {"GPU"}},
    {"Identity", V_2020_4, {"CPU", "GPU"}},
    {"Identity", V_2023_0, {"VPUX"}},  // NoOP
    {"If", V_2022_3, {"CPU", "GPU"}},
    {"ImageScaler", V_2022_1, {"CPU", "GPU"}},
    {"ImageScaler", V_2023_0, {"VPUX"}},
    {"InstanceNormalization", V_2020_4, {"CPU", "GPU"}},
    {"InstanceNormalization", V_2023_0, {"VPUX"}},
    {"HardSigmoid", V_2020_4, {"CPU", "GPU"}},
    {"HardMax", V_2022_1, {"CPU", "GPU"}},
    {"LayerNormalization", V_2023_0, {"CPU", "GPU"}},
    {"LeakyRelu", V_2020_4, {"CPU", "GPU"}},
    {"LeakyRelu", V_2023_0, {"VPUX"}},
    {"Less", V_2020_4, {"CPU", "GPU"}},
    {"Less", V_2023_0, {"VPUX"}},  // Added for whisper decoder model.
    {"LessOrEqual", V_2022_1, {"CPU", "GPU"}},
    {"LessOrEqual", V_2023_0, {"VPUX"}},
    {"Log", V_2020_4, {"CPU", "GPU"}},
    {"Log", V_2023_0, {"VPUX"}},
    {"LogSoftMax", V_2022_1, {"CPU", "GPU"}},
    {"Loop", V_2021_4, {"CPU", "GPU"}},
    {"LRN", V_2020_4, {"CPU", "GPU"}},
    {"LRN", V_2023_0, {"VPUX"}},
    {"LSTM", V_2020_4, {"CPU", "GPU"}},
    {"MatMul", V_2020_4, {"CPU", "GPU"}},
    {"MatMul", V_2023_0, {"VPUX"}},
    {"MatMulInteger", V_2022_1, {"CPU"}},
    {"Max", V_2020_4, {"CPU", "GPU"}},
    {"Max", V_2023_0, {"VPUX"}},
    {"MaxPool", V_2020_4, {"CPU", "GPU"}},
    {"MaxPool", V_2023_0, {"VPUX"}},
    {"Mean", V_2020_4, {"CPU", "GPU"}},
    {"Mean", V_2023_0, {"VPUX"}},
    {"MeanVarianceNormalization", V_2022_1, {"CPU", "GPU"}},
    {"Min", V_2020_4, {"CPU", "GPU"}},
    {"Min", V_2023_0, {"VPUX"}},
    {"Mod", V_2022_1, {"CPU", "GPU"}},
    {"Mul", V_2020_4, {"CPU", "GPU"}},
    {"Mul", V_2023_0, {"VPUX"}},
    {"Neg", V_2020_4, {"CPU", "GPU"}},
    {"Neg", V_2023_0, {"VPUX"}},
    {"NonMaxSuppression", V_2021_1, {"CPU", "GPU"}},
    {"NonZero", V_2021_1, {"CPU"}},
    {"NonZero", V_2023_0, {"GPU"}},
    {"Not", V_2021_1, {"CPU", "GPU"}},
    {"Not", V_2020_4, {"CPU", "GPU"}},
    {"OneHot", V_2020_4, {"CPU", "GPU"}},
    {"Or", V_2022_1, {"CPU", "GPU"}},
    {"Pad", V_2020_4, {"CPU", "GPU"}},
    {"Pad", V_2023_0, {"VPUX"}},
    {"Pow", V_2020_4, {"CPU", "GPU"}},
    {"Pow", V_2023_0, {"VPUX"}},
    {"PRelu", V_2020_4, {"CPU", "GPU"}},
    {"PRelu", V_2023_0, {"VPUX"}},
    {"QLinearMatMul", V_2022_3, {"CPU"}},
    {"QuantizeLinear", V_2021_4, {"CPU", "GPU"}},
    {"QuantizeLinear", V_2023_0, {"VPUX"}},
    {"RandomNormalLike", V_2023_0, {"CPU", "GPU"}},
<<<<<<< HEAD
=======
    {"RandomNormal", V_2023_0, {"CPU", "GPU"}},
>>>>>>> 0dd61982
    {"Range", V_2022_1, {"CPU", "GPU"}},
    {"Range", V_2023_0, {"VPUX"}},
    {"Reciprocal", V_2020_4, {"CPU", "GPU"}},
    {"Reciprocal", V_2023_0, {"VPUX"}},
    {"ReduceL1", V_2022_1, {"CPU", "GPU"}},
    {"ReduceL2", V_2022_1, {"CPU", "GPU"}},
    {"ReduceLogSum", V_2020_4, {"CPU"}},
    {"ReduceLogSum", V_2022_1, {"CPU", "GPU"}},
    {"ReduceLogSumExp", V_2022_1, {"CPU", "GPU"}},
    {"ReduceMax", V_2020_4, {"CPU", "GPU"}},
    {"ReduceMean", V_2020_4, {"CPU", "GPU"}},
    {"ReduceMean", V_2023_0, {"VPUX"}},
    {"ReduceMin", V_2020_4, {"CPU", "GPU"}},
    {"ReduceProd", V_2020_4, {"CPU"}},
    {"ReduceProd", V_2022_1, {"GPU"}},
    {"ReduceSum", V_2020_4, {"CPU", "GPU"}},
    {"ReduceSumSquare", V_2020_4, {"CPU"}},
    {"ReduceSumSquare", V_2022_1, {"CPU", "GPU"}},
    {"Relu", V_2020_4, {"CPU", "GPU"}},
    {"Relu", V_2023_0, {"VPUX"}},
    {"Resize", V_2020_4, {"CPU"}},
    {"Resize", V_2022_1, {"GPU"}},
    {"Reshape", V_2020_4, {"CPU", "GPU"}},
    {"Reshape", V_2023_0, {"VPUX"}},
    {"ReverseSequence", V_2022_1, {"CPU", "GPU"}},
    {"RoiAlign", V_2021_1, {"CPU", "GPU"}},
    {"Round", V_2021_4, {"CPU", "GPU"}},
    {"Scatter", V_2022_1, {"CPU", "GPU"}},
    {"ScatterElements", V_2022_1, {"CPU", "GPU"}},
    {"ScatterND", V_2022_1, {"CPU", "GPU"}},
    {"Selu", V_2020_4, {"CPU", "GPU"}},
    {"Shape", V_2020_4, {"CPU", "GPU"}},
    {"Shape", V_2023_0, {"VPUX"}},
    {"Shrink", V_2022_1, {"CPU", "GPU"}},
    {"Shrink", V_2023_0, {"VPUX"}},
    {"Sigmoid", V_2020_4, {"CPU", "GPU"}},
    {"Sigmoid", V_2023_0, {"VPUX"}},
    {"Sign", V_2020_4, {"CPU"}},
    {"Sign", V_2022_1, {"GPU"}},
    {"Sign", V_2023_0, {"VPUX"}},
    {"Sin", V_2022_1, {"CPU", "GPU"}},
    {"Sin", V_2023_0, {"VPUX"}},
    {"Sinh", V_2020_4, {"CPU"}},
    {"Size", V_2022_1, {"CPU", "GPU"}},
    {"Slice", V_2020_4, {"CPU", "GPU"}},
    {"Slice", V_2023_0, {"VPUX"}},
    {"Softmax", V_2020_4, {"CPU", "GPU"}},
    {"Softmax", V_2023_0, {"VPUX"}},
    {"Softplus", V_2022_1, {"CPU", "GPU"}},
    {"Softplus", V_2023_0, {"VPUX"}},
    {"Softsign", V_2022_1, {"CPU", "GPU"}},
    {"SpaceToDepth", V_2020_4, {"CPU", "GPU"}},
    {"SpaceToDepth", V_2023_0, {"VPUX"}},
    {"Split", V_2020_4, {"CPU", "GPU"}},
    {"Split", V_2023_0, {"VPUX"}},
    {"Sqrt", V_2020_4, {"CPU", "GPU"}},
    {"Sqrt", V_2023_0, {"VPUX"}},
    {"Squeeze", V_2020_4, {"CPU", "GPU"}},
    {"Squeeze", V_2023_0, {"VPUX"}},
    {"Softsign", V_2020_4, {"CPU"}},
    {"Sub", V_2020_4, {"CPU", "GPU"}},
    {"Sub", V_2023_0, {"VPUX"}},
    {"Sum", V_2020_4, {"CPU", "GPU"}},
    {"Sum", V_2023_0, {"VPUX"}},
    {"Tan", V_2020_4, {"CPU", "GPU"}},
    {"Tanh", V_2020_4, {"CPU", "GPU"}},
    {"Tanh", V_2023_0, {"VPUX"}},
    {"ThresholdedRelu", V_2022_1, {"CPU", "GPU"}},
    {"ThresholdedRelu", V_2023_0, {"VPUX"}},
    {"Tile", V_2021_3, {"CPU", "GPU"}},
    {"Tile", V_2023_0, {"VPUX"}},
    {"Transpose", V_2020_4, {"CPU", "GPU"}},
    {"Transpose", V_2023_0, {"VPUX"}},
    {"Trilu", V_2023_0, {"CPU", "GPU"}},
    {"TopK", V_2020_4, {"CPU", "GPU"}},
    {"TopK", V_2023_0, {"VPUX"}},
    {"Unsqueeze", V_2020_4, {"CPU", "GPU"}},
    {"Unsqueeze", V_2023_0, {"VPUX"}},
    {"Upsample", V_2021_1, {"CPU"}},
    {"Upsample", V_2021_4, {"GPU"}},
    {"Upsample", V_2023_0, {"VPUX"}},
    {"Where", V_2022_1, {"CPU", "GPU"}},
    {"Where", V_2023_0, {"VPUX"}},  // Added for whisper decoder model.
    {"Xor", V_2022_1, {"CPU", "GPU"}},
};

void DataOps::populate_types_supported() {
  supported_types_initializer_.insert(std::make_pair(V_2020_4, ONNX_NAMESPACE::TensorProto_DataType::TensorProto_DataType_BOOL));
  supported_types_initializer_.insert(std::make_pair(V_2020_4, ONNX_NAMESPACE::TensorProto_DataType::TensorProto_DataType_FLOAT));
  supported_types_initializer_.insert(std::make_pair(V_2020_4, ONNX_NAMESPACE::TensorProto_DataType::TensorProto_DataType_INT32));
  supported_types_initializer_.insert(std::make_pair(V_2020_4, ONNX_NAMESPACE::TensorProto_DataType::TensorProto_DataType_INT64));
  supported_types_initializer_.insert(std::make_pair(V_2021_1, ONNX_NAMESPACE::TensorProto_DataType::TensorProto_DataType_FLOAT16));
  supported_types_initializer_.insert(std::make_pair(V_2021_4, ONNX_NAMESPACE::TensorProto_DataType::TensorProto_DataType_INT8));
  supported_types_initializer_.insert(std::make_pair(V_2021_4, ONNX_NAMESPACE::TensorProto_DataType::TensorProto_DataType_UINT8));

  supported_types_vpu_.insert(std::make_pair(V_2020_4, ONNX_NAMESPACE::TensorProto_DataType::TensorProto_DataType_BOOL));
  supported_types_vpu_.insert(std::make_pair(V_2020_4, ONNX_NAMESPACE::TensorProto_DataType::TensorProto_DataType_FLOAT));
  supported_types_vpu_.insert(std::make_pair(V_2020_4, ONNX_NAMESPACE::TensorProto_DataType::TensorProto_DataType_UINT8));
  supported_types_vpu_.insert(std::make_pair(V_2020_4, ONNX_NAMESPACE::TensorProto_DataType::TensorProto_DataType_INT8));
  supported_types_vpu_.insert(std::make_pair(V_2020_4, ONNX_NAMESPACE::TensorProto_DataType::TensorProto_DataType_INT16));
  supported_types_vpu_.insert(std::make_pair(V_2020_4, ONNX_NAMESPACE::TensorProto_DataType::TensorProto_DataType_INT32));
  supported_types_vpu_.insert(std::make_pair(V_2020_4, ONNX_NAMESPACE::TensorProto_DataType::TensorProto_DataType_INT64));
  supported_types_vpu_.insert(std::make_pair(V_2021_1, ONNX_NAMESPACE::TensorProto_DataType::TensorProto_DataType_FLOAT16));

  supported_types_cpu_.insert(std::make_pair(V_2020_4, ONNX_NAMESPACE::TensorProto_DataType::TensorProto_DataType_BOOL));
  supported_types_cpu_.insert(std::make_pair(V_2020_4, ONNX_NAMESPACE::TensorProto_DataType::TensorProto_DataType_FLOAT));
  supported_types_cpu_.insert(std::make_pair(V_2020_4, ONNX_NAMESPACE::TensorProto_DataType::TensorProto_DataType_INT32));
  supported_types_cpu_.insert(std::make_pair(V_2020_4, ONNX_NAMESPACE::TensorProto_DataType::TensorProto_DataType_INT16));
  supported_types_cpu_.insert(std::make_pair(V_2020_4, ONNX_NAMESPACE::TensorProto_DataType::TensorProto_DataType_INT8));
  supported_types_cpu_.insert(std::make_pair(V_2020_4, ONNX_NAMESPACE::TensorProto_DataType::TensorProto_DataType_UINT8));
  supported_types_cpu_.insert(std::make_pair(V_2020_4, ONNX_NAMESPACE::TensorProto_DataType::TensorProto_DataType_INT64));
  supported_types_cpu_.insert(std::make_pair(V_2022_2, ONNX_NAMESPACE::TensorProto_DataType::TensorProto_DataType_FLOAT16));

  supported_types_gpu_.insert(std::make_pair(V_2020_4, ONNX_NAMESPACE::TensorProto_DataType::TensorProto_DataType_FLOAT));
  supported_types_gpu_.insert(std::make_pair(V_2020_4, ONNX_NAMESPACE::TensorProto_DataType::TensorProto_DataType_INT32));
  supported_types_gpu_.insert(std::make_pair(V_2020_4, ONNX_NAMESPACE::TensorProto_DataType::TensorProto_DataType_INT64));
  supported_types_gpu_.insert(std::make_pair(V_2021_1, ONNX_NAMESPACE::TensorProto_DataType::TensorProto_DataType_FLOAT16));
  supported_types_gpu_.insert(std::make_pair(V_2021_4, ONNX_NAMESPACE::TensorProto_DataType::TensorProto_DataType_INT8));
  supported_types_gpu_.insert(std::make_pair(V_2021_4, ONNX_NAMESPACE::TensorProto_DataType::TensorProto_DataType_UINT8));
  supported_types_gpu_.insert(std::make_pair(V_2022_1, ONNX_NAMESPACE::TensorProto_DataType::TensorProto_DataType_BOOL));
}

void DataOps::populate_op_mode_supported() {
  no_dimension_supported_.push_back({"Add", V_2022_1, {"All"}});
  no_dimension_supported_.push_back({"And", V_2022_1, {"All"}});
  no_dimension_supported_.push_back({"Cast", V_2020_4, {"All"}});
  no_dimension_supported_.push_back({"Ceil", V_2021_4, {"All"}});
  no_dimension_supported_.push_back({"Clip", V_2022_1, {"All"}});
  no_dimension_supported_.push_back({"Div", V_2020_4, {"All"}});
  no_dimension_supported_.push_back({"DequantizeLinear", V_2021_4, {"All"}});
  no_dimension_supported_.push_back({"Equal", V_2022_1, {"CPU"}});
  no_dimension_supported_.push_back({"Equal", V_2023_0, {"GPU"}});
  no_dimension_supported_.push_back({"Floor", V_2020_4, {"All"}});
  no_dimension_supported_.push_back({"Gather", V_2020_4, {"All"}});
  no_dimension_supported_.push_back({"Greater", V_2023_0, {"VPUX"}});
  no_dimension_supported_.push_back({"Less", V_2022_1, {"CPU"}});
  no_dimension_supported_.push_back({"Loop", V_2021_4, {"All"}});
  no_dimension_supported_.push_back({"Max", V_2023_0, {"VPUX"}});
  no_dimension_supported_.push_back({"Min", V_2020_4, {"All"}});
  no_dimension_supported_.push_back({"Mul", V_2020_4, {"All"}});
  no_dimension_supported_.push_back({"QuantizeLinear", V_2021_4, {"All"}});
  no_dimension_supported_.push_back({"Range", V_2021_2, {"All"}});
  no_dimension_supported_.push_back({"ReduceMax", V_2021_4, {"All"}});
  no_dimension_supported_.push_back({"ReduceMin", V_2021_4, {"All"}});
  no_dimension_supported_.push_back({"ReduceProd", V_2022_1, {"CPU", "GPU"}});
  no_dimension_supported_.push_back({"Reshape", V_2022_1, {"All"}});
  no_dimension_supported_.push_back({"Shape", V_2022_1, {"GPU"}});
  no_dimension_supported_.push_back({"Shape", V_2023_0, {"CPU"}});
  no_dimension_supported_.push_back({"Squeeze", V_2020_4, {"All"}});
  no_dimension_supported_.push_back({"Sub", V_2020_4, {"All"}});
  no_dimension_supported_.push_back({"Unsqueeze", V_2020_4, {"All"}});
  no_dimension_supported_.push_back({"Where", V_2021_2, {"All"}});

  subgraph_supported_.push_back({"Cast", V_2020_4, {"All"}});
  subgraph_supported_.push_back({"Concat", V_2020_4, {"All"}});
  subgraph_supported_.push_back({"Div", V_2021_1, {"CPU"}});
  subgraph_supported_.push_back({"Gather", V_2020_4, {"All"}});
  subgraph_supported_.push_back({"Identity", V_2021_1, {"CPU"}});
  subgraph_supported_.push_back({"Mul", V_2020_4, {"All"}});
  subgraph_supported_.push_back({"Sub", V_2021_1, {"CPU"}});
  subgraph_supported_.push_back({"Transpose", V_2020_4, {"All"}});
  subgraph_supported_.push_back({"Unsqueeze", V_2020_4, {"All"}});

  // populate unsupportedmode_t
  {
    UnsupportedOpMode obj = {{V_2022_1, V_2022_2, V_2022_3},
                             [this](const Node* node, const InitializedTensorSet&) {
                               // Abs is not supproted with INT8 or INT32 as input data type on GPU
                               if (device_id_.find("GPU") != std::string::npos) {
                                 for (size_t i = 0; i < node->InputDefs().size(); i++) {
                                   if (node->InputDefs()[i]->TypeAsProto()->tensor_type().elem_type() == ONNX_NAMESPACE::TensorProto_DataType::TensorProto_DataType_INT8 ||
                                       node->InputDefs()[i]->TypeAsProto()->tensor_type().elem_type() == ONNX_NAMESPACE::TensorProto_DataType::TensorProto_DataType_INT32)
                                     return true;
                                 }
                               }
                               return false;
                             }};
    op_list_.insert({"Abs", obj});
  }
  {
    UnsupportedOpMode obj = {{V_2022_1, V_2022_2, V_2022_3},
                             [this](const Node* node, const InitializedTensorSet&) {
                               // tensor type does not support select last index
                               auto& attributes = node->GetAttributes();
                               auto last_index_arg = attributes.count("select_last_index") > 0 ? attributes.at("select_last_index").i() : 0;
                               if (last_index_arg != 0)
                                 return true;
                               // tensor type supports float as input for argmax and argmin
                               if (node->InputDefs()[0]->TypeAsProto()->tensor_type().elem_type() != ONNX_NAMESPACE::TensorProto_DataType::TensorProto_DataType_FLOAT)
                                 return true;
                               return false;
                             }};
    op_list_.insert({"ArgMax", obj});
    op_list_.insert({"ArgMin", obj});
  }
  {
    UnsupportedOpMode obj = {{V_2022_1, V_2022_2, V_2022_3},
                             [this](const Node* node, const InitializedTensorSet&) {
                               if (device_id_.find("GPU") != std::string::npos) {
                                 // int64 data type is not supported on GPU
                                 const bool data_is_int64 = node->InputDefs()[0]->Type()->find("int64") != std::string::npos;
                                 return data_is_int64;
                               }
                               return false;
                             }};
    op_list_.insert({"Clip", obj});
  }
  {
    UnsupportedOpMode obj = {{V_2022_1, V_2022_2, V_2022_3},
                             [this](const Node* node, const InitializedTensorSet&) {
                               if (device_id_.find("GPU") != std::string::npos) {
                                 bool if_bias = false;
                                 const auto& attributes = node->GetAttributes();
                                 auto conv_filter = attributes.find("kernel_shape");
                                 if (conv_filter != attributes.end()) {
                                   auto& ints = conv_filter->second().ints();
                                   // check if the Input for the op has bias
                                   if (node->InputDefs().size() > 2) {
                                     if (node->InputDefs()[2]->Name() == "B")
                                       if_bias = true;
                                   }
                                   // If the kernel size is 3D and the input doesnot have bias,
                                   // the op is rejected in case of GPU
                                   if (ints.size() == 3 && !if_bias)
                                     return true;
                                 }
                               }
                               return false;
                             }};
    op_list_.insert({"Conv", obj});
  }
  {
    UnsupportedOpMode obj = {{V_2022_1, V_2022_2, V_2022_3},
                             [this](const Node* node, const InitializedTensorSet&) {
                               if (device_id_.find("GPU") != std::string::npos) {
                                 // If the device is GPU, only 2D dilations with 1x1 pixel are supported
                                 const auto& attributes = node->GetAttributes();
                                 auto dilation = attributes.find("dilations");
                                 if (dilation != attributes.end()) {
                                   auto& dilation_attr = attributes.at("dilations");
                                   auto int_size = dilation_attr.ints_size();
                                   if (int_size == 2) {
                                     if (dilation_attr.ints(0) != 1 || dilation_attr.ints(1) != 1) {
                                       return true;
                                     }
                                   }
                                   // If 3D dilations, reject the op
                                   if (int_size == 3)
                                     return true;
                                 }
                                 auto group_attr = attributes.find("group");
                                 // group 4 is not supported
                                 if (group_attr->second().i() == 4)
                                   return true;
                               }
                               return false;
                             }};
    op_list_.insert({"ConvTranspose", obj});
  }
  {
    UnsupportedOpMode obj = {{V_2022_3},
                             [this](const Node* node, const InitializedTensorSet&) {
                               if (device_id_.find("GPU") != std::string::npos && node->OpType() == "If") {
                                 // Only Equal op is supported as input for IF op in GPU
                                 for (auto nit = node->InputNodesBegin(); nit != node->InputNodesEnd(); ++nit) {
                                   if (nit->OpType() == "Equal") {
                                     return false;
                                   }
                                 }
                               }
                               return true;
                             }};
    op_list_.insert({"If", obj});
  }
  {
    UnsupportedOpMode obj = {{V_2022_1, V_2022_2, V_2022_3},
                             [this](const Node* node, const InitializedTensorSet&) {
                               const auto& attributes = node->GetAttributes();
                               // dilations attrs are not supported yet for Maxpool
                               if (attributes.find("dilations") != attributes.end())
                                 return true;
                               return (!this->dimension_unsupported(node));
                             }};
    op_list_.insert({"MaxPool", obj});
  }
  {
    UnsupportedOpMode obj = {{V_2022_1, V_2022_2, V_2022_3},
                             [this](const Node* node, const InitializedTensorSet&) {
                               if (device_id_.find("GPU") != std::string::npos) {
                                 auto x_data_type = node->InputDefs()[0]->TypeAsProto()->tensor_type().elem_type();
                                 auto y_data_type = node->InputDefs()[1]->TypeAsProto()->tensor_type().elem_type();
                                 // currently both inputs with int32 are not supported and also both input datatypes should be same
                                 const bool A_is_int32 = node->InputDefs()[0]->Type()->find("int32") != std::string::npos;
                                 const bool B_is_int32 = node->InputDefs()[1]->Type()->find("int32") != std::string::npos;
                                 if ((A_is_int32 && B_is_int32) || (x_data_type != y_data_type))
                                   return true;
                               }
                               return false;
                             }};
    op_list_.insert({"Mod", obj});
  }
  {
    UnsupportedOpMode obj = {{V_2022_1, V_2022_2, V_2022_3},
                             [this](const Node* node, const InitializedTensorSet&) {
                               if (device_id_.find("GPU") != std::string::npos) {
                                 auto x_data_type = node->InputDefs()[0]->TypeAsProto()->tensor_type().elem_type();
                                 auto y_data_type = node->InputDefs()[1]->TypeAsProto()->tensor_type().elem_type();
                                 return x_data_type != y_data_type;
                               }
                               // currently both inputs with int32 or int64 datatype are not supported
                               const bool A_is_int32 = node->InputDefs()[0]->Type()->find("int32") != std::string::npos;
                               const bool B_is_int32 = node->InputDefs()[1]->Type()->find("int32") != std::string::npos;
                               const bool A_is_int64 = node->InputDefs()[0]->Type()->find("int64") != std::string::npos;
                               const bool B_is_int64 = node->InputDefs()[1]->Type()->find("int64") != std::string::npos;
                               if ((A_is_int32 && B_is_int32) || (A_is_int64 && B_is_int64))
                                 return true;
                               return false;
                             }};
    op_list_.insert({"Pow", obj});
  }
  {
    UnsupportedOpMode obj = {{V_2022_1, V_2022_2, V_2022_3},
                             [this](const Node* node, const InitializedTensorSet&) {
                               // Max op with one input is not supporting for GPU_FP16
                               if (device_id_.find("GPU") != std::string::npos) {
                                 auto prec_str = openvino_ep::BackendManager::GetGlobalContext().precision_str;
                                 if (prec_str == "FP16") {
                                   if (node->InputDefs().size() == 1) {
                                     return true;
                                   }
                                 }
                               }
                               return false;
                             }};
    op_list_.insert({"Max", obj});
  }
  {
    UnsupportedOpMode obj = {{V_2022_1, V_2022_2, V_2022_3},
                             [this](const Node* node, const InitializedTensorSet&) {
                               // Min op with one input is not supporting for GPU_FP16
                               if (device_id_.find("GPU") != std::string::npos) {
                                 auto prec_str = openvino_ep::BackendManager::GetGlobalContext().precision_str;
                                 if (prec_str == "FP16") {
                                   if (node->InputDefs().size() == 1) {
                                     return true;
                                   }
                                 }
                               }
                               return false;
                             }};
    op_list_.insert({"Min", obj});
  }
  {
    UnsupportedOpMode obj = {{V_2022_1, V_2022_2, V_2022_3},
                             [this](const Node* node, const InitializedTensorSet&) {
                               // Sum op with one input is not supporting for GPU_FP16
                               if (device_id_.find("GPU") != std::string::npos) {
                                 auto prec_str = openvino_ep::BackendManager::GetGlobalContext().precision_str;
                                 if (prec_str == "FP16") {
                                   if (node->InputDefs().size() == 1) {
                                     return true;
                                   }
                                 }
                               }
                               return false;
                             }};
    op_list_.insert({"Sum", obj});
  }
  {
    UnsupportedOpMode obj = {{V_2022_1, V_2022_2, V_2022_3},
                             [this](const Node* node, const InitializedTensorSet& initializers) {
                               if (device_id_.find("GPU") != std::string::npos) {
                                 auto slope = node->InputDefs()[1];
                                 // PRelu slope has to be an initializer or needs to come from a constant node
                                 if (initializers.count(slope->Name()))
                                   return false;
                                 else {
                                   for (auto input_node = node->InputNodesBegin(); input_node != node->InputNodesEnd(); ++input_node) {
                                     if (GetInputCount(this->graph_viewer_.GetNode((*input_node).Index()), initializers) == 0)
                                       return false;
                                   }
                                 }
                               }
                               return true;
                             }};
    op_list_.insert({"PRelu", obj});
  }
  {
    UnsupportedOpMode obj = {{V_2022_1, V_2022_2, V_2022_3, V_2023_0},
                             [this](const Node* node, const InitializedTensorSet&) {
                               const auto& input_arg = node->InputDefs()[1];
                               auto shape = input_arg->Shape();
                               // Reshape op with empty dim is Rejected for Myriad
                               //[TODO] Is this condition required anymore with Myriad removed?
                               if (shape != nullptr) {
                                 for (const auto& dim : input_arg->Shape()->dim()) {
                                   if (utils::HasDimValue(dim) && dim.dim_value() == 0)
                                     return true;
                                 }
                               }
                               return false;
                             }};
    op_list_.insert({"Reshape", obj});
  }
  {
    UnsupportedOpMode obj = {{V_2022_1},
                             [this](const Node* node, const InitializedTensorSet&) {
                               auto& attributes = node->GetAttributes();
                               if (attributes.count("mode") == 1 && attributes.at("mode").s() == "linear") {
                                 if (node->InputDefs().size() == 4) {
                                   return true;
                                 }
                               }
                               return false;
                             }};
    op_list_.insert({"Resize", obj});
  }
  {
    UnsupportedOpMode obj = {{V_2022_1, V_2022_2, V_2022_3},
                             [this](const Node* node, const InitializedTensorSet&) {
                               if (device_id_.find("GPU") != std::string::npos) {
                                 // INT32 dataype is not supported as input
                                 for (size_t i = 0; i < node->InputDefs().size(); i++) {
                                   if (node->InputDefs()[i]->TypeAsProto()->tensor_type().elem_type() == ONNX_NAMESPACE::TensorProto_DataType::TensorProto_DataType_INT32)
                                     return true;
                                 }
                               }
                               return false;
                             }};
    op_list_.insert({"ReduceLogSumExp", obj});
  }
  {
    UnsupportedOpMode obj = {{V_2022_1, V_2022_2, V_2022_3},
                             [this](const Node* node, const InitializedTensorSet&) {
                               if (device_id_.find("GPU") != std::string::npos) {
                                 auto output_data_type = node->OutputDefs()[0]->TypeAsProto()->tensor_type().elem_type();
                                 // If the output of ScatterND op is BOOL, it is rejected for GPU.
                                 if (output_data_type == ONNX_NAMESPACE::TensorProto_DataType::TensorProto_DataType_BOOL)
                                   return true;
                               }
                               return false;
                             }};
    op_list_.insert({"ScatterND", obj});
    op_list_.insert({"ScatterElements", obj});
    op_list_.insert({"Scatter", obj});
  }
  {
    UnsupportedOpMode obj = {{V_2022_1, V_2022_2, V_2022_3},
                             [this](const Node* node, const InitializedTensorSet&) {
                               // If the Input of Shrink op is UINT8, it is rejected (Due to output mismatch)
                               for (size_t i = 0; i < node->InputDefs().size(); i++) {
                                 if (node->InputDefs()[i]->TypeAsProto()->tensor_type().elem_type() == ONNX_NAMESPACE::TensorProto_DataType::TensorProto_DataType_UINT8)
                                   return true;
                               }
                               return false;
                             }};
    op_list_.insert({"Shrink", obj});
  }
  {
    UnsupportedOpMode obj = {{V_2022_1, V_2022_2, V_2022_3},
                             [this](const Node* node, const InitializedTensorSet& initializers) {
                               // start, end, axes need to be a initializer
                               bool cond_for_slice = false;
                               const auto& data_arg = node->InputDefs()[0];
                               auto graph_inputs = graph_viewer_.GetInputs();

                               auto it = find(graph_inputs.begin(), graph_inputs.end(), data_arg);
                               if (it != graph_inputs.end()) {
                                 if (node->InputDefs().size() > 1) {
                                   const auto& start_arg = node->InputDefs()[1];
                                   const auto& end_arg = node->InputDefs()[2];
                                   cond_for_slice |= initializers.find(start_arg->Name()) == initializers.end();
                                   cond_for_slice |= initializers.find(end_arg->Name()) == initializers.end();
                                 }
                                 if (node->InputDefs().size() > 3) {
                                   const auto& axes_arg = node->InputDefs()[3];
                                   cond_for_slice |= initializers.find(axes_arg->Name()) == initializers.end();
                                 }
                               }

                               return cond_for_slice;
                             }};
    op_list_.insert({"Slice", obj});
  }
  {
    UnsupportedOpMode obj = {{V_2022_1, V_2022_2},
                             [this](const Node* node, const InitializedTensorSet&) {
                               if (device_id_.find("GPU") != std::string::npos) {
                                 if (node->InputDefs().size() > 1 &&
                                     (node->InputDefs()[0]->TypeAsProto()->tensor_type().elem_type() ==
                                      ONNX_NAMESPACE::TensorProto_DataType::TensorProto_DataType_FLOAT)) {
                                   return true;
                                 }
                               }
                               return false;
                             }};
    op_list_.insert({"Squeeze", obj});
  }
  {
    UnsupportedOpMode obj = {{V_2022_1, V_2022_2, V_2022_3, V_2023_0},
                             [this](const Node* node, const InitializedTensorSet&) {
                               // If the operator is unsqueeze
                               // If axes is an input, then we cannot produce a static graph. Conversion fails in convert_function_to_cnn_network.
                               for (size_t i = 0; i < node->InputDefs().size(); i++) {
                                 if (node->InputDefs()[i]->Name() == "axes") {
                                   return true;
                                 }
                               }
                               return (!this->dimension_unsupported(node));
                             }};
    op_list_.insert({"Unsqueeze", obj});
  }
  {
    UnsupportedOpMode obj = {{V_2022_1, V_2022_2, V_2022_3, V_2023_0},
                             [this](const Node* node, const InitializedTensorSet&) {
                               // check for attributes
                               auto& upsample_attr = node->GetAttributes();
                               if (upsample_attr.count("scales") > 0) {
                                 auto& upsample_arg = upsample_attr.at("scales");
                                 auto float_size = upsample_arg.floats_size();
                                 if (float_size > 2 && (upsample_arg.floats(0) != 1.f || upsample_arg.floats(1) != 1.f)) {
                                   return true;
                                 }
                               }

                               // check for input dimensions
                               const auto& x_arg = node->InputDefs()[0];
                               auto shape = x_arg->Shape();
                               if (shape != nullptr) {
                                 // input tensor rank cannot be of one dimension
                                 if (shape->dim_size() == 1 || shape->dim_size() == 4) {
                                   return true;
                                 }
                               }
                               // x_arg supports only float, int8 and float16 type
                               if ((x_arg->TypeAsProto()->tensor_type().elem_type() == ONNX_NAMESPACE::TensorProto_DataType::TensorProto_DataType_FLOAT) ||
                                   (x_arg->TypeAsProto()->tensor_type().elem_type() == ONNX_NAMESPACE::TensorProto_DataType::TensorProto_DataType_INT8) ||
                                   (x_arg->TypeAsProto()->tensor_type().elem_type() == ONNX_NAMESPACE::TensorProto_DataType::TensorProto_DataType_FLOAT16)) {
                                 return false;
                               } else {
                                 return true;
                               }
                             }};
    op_list_.insert({"Upsample", obj});
  }
}

bool DataOps::op_is_supported(std::string name, std::vector<SupportedOp>& op_list) {
  bool auto_support = false;
  bool multi_support = false;
  for (size_t i = 0; i < op_list.size(); i++) {
    if (op_list[i].optype == name) {
      if (op_list[i].version <= version_id_) {
        auto it = op_list[i].device_type.begin();
        while (it != op_list[i].device_type.end()) {
          // status variable is set to True if it's Hetero/Multi/Auto device type
          bool status = false;

          // The operator to be marked true, it should be supported by either of the devices specified with HETERO
          if (device_id_.find("HETERO") == 0) {
            status = true;
            if (device_id_.find(*it) != std::string::npos || (*it == "All")) {
              return true;
            }
          }

          // The operator to be marked true, it should be supported by all the devices specified with MULTI/AUTO
          if (device_id_.find("MULTI") == 0) {
            status = true;
            if ((*it == "All") || device_id_.find(*it) != std::string::npos) {
              multi_support = true;
            }
          }
          // The operator to be marked true, it should be supported by atleast CPU device specified with AUTO
          if (device_id_.find("AUTO") == 0) {
            if (std::string(*it).find("CPU") == std::string::npos) {
              auto_support = false;
            } else if ((*it == "All") || (device_id_.find(*it) != std::string::npos)) {
              auto_support = true;
            }
          }
          // if device supported is all then we support it
          if (*it == "All") {
            return true;
          }
          // check for device supported
          if (status == false) {
            if (device_id_.find(*it) != std::string::npos) {
              return true;
            }
          }
          it++;
        }
      }
    }
  }
  if (device_id_.find("AUTO") == 0 && auto_support == true) {
    return true;
  }
  if (device_id_.find("MULTI") == 0 && multi_support == true) {
    return true;
  }
  return false;
}

bool DataOps::type_is_supported(const NodeArg* node_arg, bool is_initializer) {
  const auto* type_proto = node_arg->TypeAsProto();
  if (!type_proto) {
#ifndef NDEBUG
    if (openvino_ep::backend_utils::IsDebugEnabled()) {
      std::cout << "Node is not a proto " << std::endl;
    }
#endif
    return false;
  }

  if (is_initializer) {
    auto dtype = type_proto->tensor_type().elem_type();
    for (auto const& var : supported_types_initializer_) {
      if ((var.first <= version_id_) &&
          (var.second == dtype)) {
        return true;
      }
    }

#ifndef NDEBUG
    if (openvino_ep::backend_utils::IsDebugEnabled()) {
      std::cout << "Initializer Data Type is not supported" << std::endl;
    }
#endif
    return false;
  } else {
    auto dtype = type_proto->tensor_type().elem_type();

    if (device_id_.find("VPUX") != std::string::npos || device_id_.find("HETERO") != std::string::npos ||
        device_id_.find("MULTI") != std::string::npos || device_id_.find("AUTO") != std::string::npos) {
      for (auto const& var : supported_types_vpu_) {
        if ((var.first <= version_id_) &&
            (var.second == dtype)) {
          return true;
        }
      }

#ifndef NDEBUG
      if (openvino_ep::backend_utils::IsDebugEnabled()) {
        std::cout << "I/O data type is not supported" << std::endl;
      }
#endif
      return false;

    } else if (device_id_ == "CPU") {
      for (auto const& var : supported_types_cpu_) {
        if ((var.first <= version_id_) &&
            (var.second == dtype)) {
          return true;
        }
      }
#ifndef NDEBUG
      if (openvino_ep::backend_utils::IsDebugEnabled()) {
        std::cout << "I/O data type is not supported" << std::endl;
      }
#endif
      return false;

    } else if (device_id_ == "GPU") {
      for (auto const& var : supported_types_gpu_) {
        if ((var.first <= version_id_) &&
            (var.second == dtype)) {
          return true;
        }
      }
#ifndef NDEBUG
      if (openvino_ep::backend_utils::IsDebugEnabled()) {
        std::cout << "I/O data type is not supported" << std::endl;
      }
#endif
      return false;
    }
    return true;
  }
}

bool DataOps::unsupported_op_mode(const Node* node) {
  bool result = false;
  const auto& optype = node->OpType();
  const auto& initializers = graph_viewer_.GetAllInitializedTensors();

  auto iter = op_list_.equal_range(optype);
  for (auto it = iter.first; it != iter.second; ++it) {
    auto ob = it->second;
    if (std::find(ob.ver.begin(), ob.ver.end(), version_id_) != ob.ver.end()) {
      return ob.func(node, initializers);
    }
  }
  return result;
}

bool DataOps::dimension_unsupported(const Node* node) {
  auto node_inputs = node->InputDefs();
  size_t input_dims = 0;
  if (node_inputs[0]->Shape() == nullptr) {
    return true;
  } else {
    input_dims = node_inputs[0]->Shape()->dim_size();
    if (node->OpType().find("Pool") != std::string::npos) {
      if (input_dims != 4 && input_dims != 5)
        return false;
    }
    /*
    if (node->OpType() == "Unsqueeze") {
      auto& attributes = node->GetAttributes();
      int64_t axes_size = attributes.count("axes") > 0 ? attributes.at("axes").ints().size() : 0;
      if (device_id_.find("GPU") != std::string::npos) {
        if (axes_size == 0)
          return true;
      }
      if (input_dims + axes_size > 5 || axes_size == 0) {
        return false;
      }
    }
    */

    if (node->OpType() == "ReduceSum") {
      auto& attributes = node->GetAttributes();
      int64_t axes_size = attributes.count("axes") > 0 ? attributes.at("axes").ints().size() : 0;
      if (device_id_.find("GPU") != std::string::npos) {
        if (axes_size == 0)
          return true;
      }
      if (axes_size == 0)
        return false;
    }
  }
  return true;
}

bool DataOps::node_is_supported(const std::map<std::string, std::set<std::string>>& op_map,
                                const NodeIndex node_idx) {
  const auto& node = graph_viewer_.GetNode(node_idx);
  const auto& optype = node->OpType();

#ifndef NDEBUG
  if (openvino_ep::backend_utils::IsDebugEnabled()) {
    std::cout << "Node " << optype << std::endl;
  }
#endif

  const auto& domain = node->Domain();

  /*
  0. Check if node is in the unsupported list
  1. Check input and output data types are supported.
  2. Check if there is unsupported dimension in input and output shapes
  3. Check Op is supported
   3a. Check if Op is of known unsupported modes (edge cases). If yes return false right away.
   3b. If above is not true, check if the op is available in nGraph.
  */

  // Check 0
  if (!op_is_supported(optype, supported_op_mode)) {
#ifndef NDEBUG
    if (openvino_ep::backend_utils::IsDebugEnabled()) {
      std::cout << "Node is not in the supported ops list" << std::endl;
    }
#endif
    return false;
  }

  // Check 1
  bool are_types_supported = true;

  node->ForEachDef([this, &are_types_supported](const NodeArg& node_arg, bool is_input) {
    bool is_initializer = false;
    if (is_input) {
      if (this->graph_viewer_.IsConstantInitializer(node_arg.Name(), true))
        is_initializer = true;
    }
    bool is_supported = type_is_supported(&node_arg, is_initializer);
    are_types_supported &= is_supported;
  });

  if (!are_types_supported) {
#ifndef NDEBUG
    if (openvino_ep::backend_utils::IsDebugEnabled()) {
      std::cout << "DType is not supported" << std::endl;
    }
#endif
    return false;
  }

  // Check 2

  bool has_unsupported_dimension = false;
  node->ForEachDef([&has_unsupported_dimension, this, &optype](const NodeArg& node_arg, bool is_input) {
    if (is_input) {
      if (this->graph_viewer_.IsConstantInitializer(node_arg.Name(), true))
        return;
    }
    auto shape = node_arg.Shape();
    if (shape != nullptr) {
      // Can't have no dimensions
      if (shape->dim_size() == 0) {
        if (op_is_supported(optype, no_dimension_supported_)) {
          return;
        }
        if ((optype == "Identity") || (optype == "Sqrt")) {
          return;
        }
        has_unsupported_dimension = true;
        return;
      } else {
        // Zero dimension check
        for (const auto& dim : shape->dim()) {
          if (utils::HasDimValue(dim) && dim.dim_value() == 0) {
            if (((device_id_.find("CPU") != std::string::npos) || (device_id_.find("GPU") != std::string::npos) ) &&
                                                                  ((optype == "Expand") || (optype == "Equal") ||
                                                                  (optype == "Slice") || (optype == "Concat") ||
                                                                  (optype == "Shape"))) {
              return;
            }
            has_unsupported_dimension = true;
            return;
          }
        }
      }
    }
  });
  if (has_unsupported_dimension) {
#ifndef NDEBUG
    if (openvino_ep::backend_utils::IsDebugEnabled()) {
      std::cout << "Dimension check failed" << std::endl;
    }
#endif

    return false;
  }

  // Check 3a
  if (domain == kOnnxDomain && unsupported_op_mode(node)) {
    if (optype == "GatherElements") {
      return true;
    }
#ifndef NDEBUG
    if (openvino_ep::backend_utils::IsDebugEnabled()) {
      std::cout << "Failed in unsupported op mode" << std::endl;
    }
#endif
    return false;
  }

  // Check 3b
  const auto opset = op_map.find(domain);
  const auto op_fun = ops_supported_as_function.find(node->OpType());
  if (opset == op_map.end()) {
#ifndef NDEBUG
    if (openvino_ep::backend_utils::IsDebugEnabled()) {
      std::cout << "Failed in Unsupported onnx model domain" << std::endl;
    }
#endif
    return false;
  }
  if (opset->second.find(optype) == opset->second.end() && op_fun == ops_supported_as_function.end()) {
#ifndef NDEBUG
    if (openvino_ep::backend_utils::IsDebugEnabled()) {
      std::cout << "The operator is not available in OpenVINO ngraph operators list nor the operator is a special ONNX function" << std::endl;
    }
#endif
    return false;
  }
  return true;
}

std::vector<NodeIndex> DataOps::GetUnsupportedNodeIndices(std::unordered_set<std::string>& ng_required_initializers) {
  const auto ng_supported_ops = GetNgSupportedOps(GetOnnxOpSet(graph_viewer_));

  std::vector<NodeIndex> unsupported_nodes_idx;

  for (const auto& node_idx : graph_viewer_.GetNodesInTopologicalOrder()) {
    if (node_is_supported(ng_supported_ops, node_idx)) {
      // Collect inputs that are initializers
      graph_viewer_.GetNode(node_idx)->ForEachDef([&ng_required_initializers, this](const NodeArg& node_arg, bool is_input) {
            if(is_input && this->graph_viewer_.GetAllInitializedTensors().count(node_arg.Name())) {
                ng_required_initializers.insert(node_arg.Name());
              } }, true);
    } else {
      unsupported_nodes_idx.push_back(node_idx);
    }
  }
  return unsupported_nodes_idx;
}

bool DataOps::IsOpSupportedOnlyInModel(std::string name) {
  return ops_supported_only_in_model.find(name) != ops_supported_only_in_model.end();
}

bool DataOps::SpecialConditionForClusterSizeOne(std::unordered_set<std::string>& ng_required_initializers, const Node* node) {
  if (node->OpType() == "Reshape") {
    const auto& shape_arg = node->InputDefs()[1];
    if (ng_required_initializers.find(shape_arg->Name()) == ng_required_initializers.end()) {
      return true;
    }
  } else if (node->OpType() == "Expand") {
    // nGraph only supports constant shape input values
    const auto& output = node->OutputDefs()[0];
    if (output->TypeAsProto()->tensor_type().elem_type() != ONNX_NAMESPACE::TensorProto_DataType::TensorProto_DataType_FLOAT16)
      return true;
  } else if (node->OpType() == "RoiAlign") {
    using onnx_dtype = ONNX_NAMESPACE::TensorProto_DataType;

    onnx_dtype input_0_data_type = (ONNX_NAMESPACE::TensorProto_DataType)node->InputDefs()[0]->TypeAsProto()->tensor_type().elem_type();
    onnx_dtype input_1_data_type = (ONNX_NAMESPACE::TensorProto_DataType)node->InputDefs()[1]->TypeAsProto()->tensor_type().elem_type();
    onnx_dtype input_2_data_type = (ONNX_NAMESPACE::TensorProto_DataType)node->InputDefs()[2]->TypeAsProto()->tensor_type().elem_type();
    onnx_dtype output_data_type = (ONNX_NAMESPACE::TensorProto_DataType)node->OutputDefs()[0]->TypeAsProto()->tensor_type().elem_type();

    if ((input_0_data_type != onnx_dtype::TensorProto_DataType_FLOAT16) ||
        (input_1_data_type != onnx_dtype::TensorProto_DataType_FLOAT16) ||
        (input_2_data_type != onnx_dtype::TensorProto_DataType_FLOAT) ||
        (output_data_type != onnx_dtype::TensorProto_DataType_FLOAT16))
      return true;
  }
  return false;
}

bool DataOps::DoNotOmitSubGraph(const std::string& name) {
  return op_is_supported(name, subgraph_supported_);
}

bool DataOps::InsertNode(const std::string& optype) {
  if (optype == "TopK" || optype == "NonZero") {
    return true;
  }
  return false;
}

}  // namespace openvino_ep
}  // namespace onnxruntime<|MERGE_RESOLUTION|>--- conflicted
+++ resolved
@@ -212,10 +212,7 @@
     {"QuantizeLinear", V_2021_4, {"CPU", "GPU"}},
     {"QuantizeLinear", V_2023_0, {"VPUX"}},
     {"RandomNormalLike", V_2023_0, {"CPU", "GPU"}},
-<<<<<<< HEAD
-=======
     {"RandomNormal", V_2023_0, {"CPU", "GPU"}},
->>>>>>> 0dd61982
     {"Range", V_2022_1, {"CPU", "GPU"}},
     {"Range", V_2023_0, {"VPUX"}},
     {"Reciprocal", V_2020_4, {"CPU", "GPU"}},
