--- conflicted
+++ resolved
@@ -1060,15 +1060,9 @@
   } else {
     auto dtype = type_proto->tensor_type().elem_type();
 
-<<<<<<< HEAD
-    if (device_id_ == "MYRIAD" || device_id_ == "HDDL" || device_id_.find("HETERO") != std::string::npos || device_id_.find("MULTI") != std::string::npos) {
-      for (auto const& var : supported_types_vpu_) {
-        if ((var.first <= version_id_) &&
-=======
     if (device_id_ == "MYRIAD" || device_id_ == "HDDL" || device_id_ == "VPUX" || device_id_.find("HETERO") != std::string::npos || device_id_.find("MULTI") != std::string::npos) {
       for (auto const &var : supported_types_vpu_) {
         if ((var.first <= version_id_) && 
->>>>>>> 701cdf37
             (var.second == dtype)) {
           return true;
         }
@@ -1079,12 +1073,7 @@
         std::cout << "I/O data type is not supported" << std::endl;
       }
 #endif
-<<<<<<< HEAD
-      return false;
-
-=======
     return false;
->>>>>>> 701cdf37
     } else if (device_id_ == "CPU") {
       for (auto const& var : supported_types_cpu_) {
         if ((var.first <= version_id_) &&
@@ -1164,13 +1153,8 @@
   return true;
 }
 
-<<<<<<< HEAD
 bool DataOps::node_is_supported(const std::map<std::string, std::set<std::string>>& op_map,
                                 const NodeIndex node_idx) {
-=======
-bool DataOps::node_is_supported(const NodeIndex node_idx) {
-  
->>>>>>> 701cdf37
   const auto& node = graph_viewer_.GetNode(node_idx);
   const auto& optype = node->OpType();
 
@@ -1266,7 +1250,6 @@
 #endif
     return false;
   }
-<<<<<<< HEAD
 
   //Check 3b
   const auto opset = op_map.find(domain);
@@ -1275,29 +1258,17 @@
   } else {
     return true;
   }
-=======
-  return true;
->>>>>>> 701cdf37
 }
 
 std::vector<NodeIndex> DataOps::GetUnsupportedNodeIndices(std::unordered_set<std::string>& ng_required_initializers) {
   const auto ng_supported_ops = GetNgSupportedOps(GetOnnxOpSet(graph_viewer_));
 
-<<<<<<< HEAD
   std::vector<NodeIndex> unsupported_nodes_idx;
 
   for (const auto& node_idx : graph_viewer_.GetNodesInTopologicalOrder()) {
     if (node_is_supported(ng_supported_ops, node_idx)) {
       // Collect inputs that are initializers
       graph_viewer_.GetNode(node_idx)->ForEachDef([&ng_required_initializers, this](const NodeArg& node_arg, bool is_input) {
-=======
-    std::vector<NodeIndex> unsupported_nodes_idx;
-
-    for (const auto& node_idx : graph_viewer_.GetNodesInTopologicalOrder()) {
-      if (node_is_supported(node_idx)) {
-        // Collect inputs that are initializers
-        graph_viewer_.GetNode(node_idx)->ForEachDef([&ng_required_initializers, this](const NodeArg& node_arg, bool is_input) {
->>>>>>> 701cdf37
             if(is_input && this->graph_viewer_.GetAllInitializedTensors().count(node_arg.Name())) {
                 ng_required_initializers.insert(node_arg.Name());
               } }, true);
