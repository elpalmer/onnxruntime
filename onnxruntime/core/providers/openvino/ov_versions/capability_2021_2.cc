--- conflicted
+++ resolved
@@ -279,25 +279,8 @@
     }
   } else if (optype == "Max" || optype == "Min" || optype == "Mean" || optype == "Sum") {
     if (device_id.find("MYRIAD") == std::string::npos) {
-<<<<<<< HEAD
-    if (GetInputCount(node, initializers) == 1)
-      return true;
-    if (optype == "Max" || optype == "Min") {
-      for (size_t i = 0; i < node->InputDefs().size(); i++) {
-        auto dtype = node->InputDefs()[i]->TypeAsProto()->tensor_type().elem_type();
-        if (dtype == ONNX_NAMESPACE::TensorProto_DataType::TensorProto_DataType_UINT8 ||
-          dtype == ONNX_NAMESPACE::TensorProto_DataType::TensorProto_DataType_INT16)
-          return true;
-      }
-    }
-    }
-    else {
-    if (GetInputCount(node, initializers) == 1)
-      return true;
-=======
       if (GetInputCount(node, initializers) == 1)
         return true;
->>>>>>> 3816ff95
     }
   } else if (optype == "Clip") {
     //Only float 16, float and double data types are supported
