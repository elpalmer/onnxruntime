--- conflicted
+++ resolved
@@ -27,14 +27,15 @@
                              const std::string device_type_param,
                              const std::string device_precision,
                              const std::string version_param)
-<<<<<<< HEAD
-    : graph_viewer_(graph_viewer_param), device_type_(device_type_param) {
-  if(device_type_.find("NPU")!=std::string::npos){
+    : graph_viewer_(graph_viewer_param), device_type_(device_type_param), device_precision_(device_precision) {
+  // Capability is checked for the CPU to determine fallback feasibility
+  // in case direct compilation fails on the NPU device
+  // NPU assumes full capability at first, and runs the model only if it compiles,
+  // Otherwise, fallsback to OV CPU
+  if (device_type_.find("NPU") != std::string::npos) {
     device_type_ = "CPU_FP32";
   }
-=======
-    : graph_viewer_(graph_viewer_param), device_type_(device_type_param), device_precision_(device_precision) {
->>>>>>> ee28be30
+
   if (version_param == "V_2022_3") {
     data_ops_ = new DataOps(graph_viewer_, V_2022_3, device_type_, device_precision_);
   } else if (version_param == "V_2023_0") {
