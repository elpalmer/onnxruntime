// Copyright(C) 2019 Intel Corporation
// Licensed under the MIT License

#include <iostream>
#include <cstdlib>
#include <map>
#include <string>
#include <memory>
#include <cstdlib>
#include <fstream>
#include <Python.h>

#include <inference_engine.hpp>
#include <ie_builders.hpp>

#include "core/graph/graph.h"
#include "core/framework/tensorprotoutils.h"

#include "openvino_graph.h"

namespace openvino_ep {

OpenVINOGraph::OpenVINOGraph(onnxruntime::Node* fused_node, std::string /*device_info*/) {
	//TODO: parse device info to obtain the following values


  device_id_ = "CPU";
  precision_ = InferenceEngine::Precision::FP32;
  std::string precision_str = "FP32";

#ifdef OPENVINO_CONFIG_CPU_FP32
	device_id_ = "CPU";
	precision_ = InferenceEngine::Precision::FP32;
	precision_str = "FP32";
#endif
#ifdef OPENVINO_CONFIG_GPU_FP32
	device_id_ = "GPU";
	precision_ = InferenceEngine::Precision::FP32;
	precision_str = "FP32";
#endif
#ifdef OPENVINO_CONFIG_GPU_FP16
	device_id_ = "GPU";
	precision_ = InferenceEngine::Precision::FP16;
	precision_str = "FP16";
#endif
#ifdef OPENVINO_CONFIG_MYRIAD
	device_id_ = "MYRIAD";
	precision_ = InferenceEngine::Precision::FP16;
	precision_str = "FP16";
#endif
#ifdef OPENVINO_CONFIG_VAD_R
	device_id_ = "HDDL";
	precision_ = InferenceEngine::Precision::FP16;
	precision_str = "FP16";
#endif

  std::cout<< "[OpenVINO-EP] device:" << device_id_ << std::endl;
  std::cout<< "[OpenVINO-EP] precision:" << precision_str << std::endl;


	num_inf_reqs_ = (device_id_ == "HDDL") ? 8 : 1;

	fused_node_ = fused_node;



    cnn_network_ = BuildCNNNetworkWithMO();

  // TODO: make this a debug option
  // Uncomment the below code to enable dumping IE CNN graphs.
  //std::string file_name = "./conv_" + fused_node->Name();
  //cnn_network_->serialize( file_name+".xml", file_name+".bin");


  infer_requests_ = GetExecutableHandle(cnn_network_, device_id_, precision_);
}

std::vector<std::string> OpenVINOGraph::GetEnvLdLibraryPath() {
    std::string plugin_path = std::getenv("LD_LIBRARY_PATH");
    std::vector<std::string> paths;
    std::string token;
    std::istringstream tokenStream(plugin_path);
    char delimiter = ':';

    while (std::getline(tokenStream , token, delimiter)) {
      paths.push_back(token);
    }
    return paths;
}

std::shared_ptr<InferenceEngine::CNNNetwork> OpenVINOGraph::BuildCNNNetworkWithMO() {

<<<<<<< HEAD
    const auto& attributes = fused_node_->GetAttributes();
    std::string modelProtoStr = attributes.at("model_proto_str").s();

    // for(int i = 0; i < modelProtoStr.size(); i++){
        std::cout << "Got String is  " << modelProtoStr[0] << std::endl;
    // }

    PyObject *pModule, *pOutput;
    PyObject *pArg1, *pArg2;
    PyObject *pFunc = nullptr;
=======
//    PyObject *pModule, *pOutput;
//    PyObject *pArg1, *pArg2;
//    PyObject *pFunc = nullptr;
>>>>>>> 088494fd

    Py_Initialize();
    if(!Py_IsInitialized()) {
      std::cout << "Python Interpreter initialization failed \n";
      throw "Python Interpreter initialization failed";
    }

    // Load the MO python module
    PyObject* pModule = PyImport_ImportModule("openvino_mo");
    if(pModule == NULL) {
       std::cout << "Python module not found " << std::endl;
       Py_FinalizeEx();
       throw "Python module not found";
    }


    // Load the relevant function
    PyObject* pFunc;
    if(precision_ == InferenceEngine::Precision::FP32) {
      pFunc = PyObject_GetAttrString(pModule,"convert_fp32");
    } else if (precision_ == InferenceEngine::Precision::FP16) {
      pFunc = PyObject_GetAttrString(pModule,"convert_fp16");
    }

    if((pFunc == NULL) || (PyCallable_Check(pFunc) == 0)) {
       std::cout << "Python Function not found"<< std::endl;
       Py_DECREF(pModule);
       Py_FinalizeEx();
       throw "Python Function not found";
    }

    // Prepare python input
    const char* onnx_file = "ov_model.onnx";
    PyObject* pFileName = PyByteArray_FromStringAndSize(onnx_file, 13);
    PyObject* pArgs = PyTuple_New(1);
    PyTuple_SetItem(pArgs, 0, pFileName);

    // Call the Python function
    PyObject* pOutputTuple = PyObject_CallObject(pFunc, pArgs);

    if(pOutputTuple == NULL){
     std::cout << "Model Optimizer call Failed\n";
     throw "Model Optimizer Failed";
    }

    // Retrieve the weights byte array
    PyObject* pArg1 = PyTuple_GetItem(pOutputTuple, 0);
    PyObject* pWeights = PyByteArray_FromObject(pArg1);
    const char* weights_bytes = PyByteArray_AsString(pWeights);
    unsigned long weights_size =  PyByteArray_Size(pWeights);

    // Retreive the xml string
    PyObject* pArg2 = PyTuple_GetItem(pOutputTuple, 1);
    PyObject* pXML = PyObject_Repr(pArg2);
    std::string xml_string = PyUnicode_AsUTF8(pXML);

    // TODO: Clean up python resources after use.


    /*
    std::string  xml_string;
    const char* weights_bytes = "test";
    unsigned long weights_size;

      if(pFunc && PyCallable_Check(pFunc)){
          pOutput = PyObject_CallFunction(pFunc, NULL);

          if(pOutput == NULL){

              throw "Model Optimizer Failed";
          }

          pArg1 = PyTuple_GetItem(pOutput, 0);
          pArg2 = PyTuple_GetItem(pOutput, 1);
          // PyObject* pResultStr = PyObject_Repr(pOutput);

          PyObject* pResultStr1 = PyByteArray_FromObject(pArg1);
          PyObject* pResultStr2 = PyObject_Repr(pArg2);

          weights_size = PyByteArray_Size(pResultStr1);


          weights_bytes = PyByteArray_AsString(pResultStr1);

          xml_string = PyUnicode_AsUTF8(pResultStr2);
          Py_DECREF(pOutput);
          //Py_DECREF(pResultStr1);
          Py_DECREF(pResultStr2);

      } else {
        std::cout << "Python module call failed" << std::endl;
      }
*/

  InferenceEngine::TBlob<uint8_t>::Ptr weightsPtr(
      new InferenceEngine::TBlob<uint8_t>(InferenceEngine::Precision::U8,
          InferenceEngine::Layout::C, {weights_size}));
    weightsPtr->allocate();



    std::memcpy(weightsPtr->buffer(), (void*)weights_bytes, weights_size);


    InferenceEngine::CNNNetReader networkReader;
    networkReader.ReadNetwork((const char*)xml_string.c_str(), xml_string.size());
    networkReader.SetWeights(weightsPtr);

    return std::make_shared<InferenceEngine::CNNNetwork>(networkReader.getNetwork());
}


std::vector<InferenceEngine::InferRequest::Ptr> OpenVINOGraph::GetExecutableHandle(
    std::shared_ptr<InferenceEngine::CNNNetwork> network,
    const std::string& device, InferenceEngine::Precision precision) {


  // TODO: make this better

  precision = InferenceEngine::Precision::FP32;


  // Load Plugin for inference engine
  std::cout << "[OpenVINO-EP]Loading plugin" << std::endl;

  std::vector<std::string> plugin_path = GetEnvLdLibraryPath();
  plugin_path.push_back("");
  InferenceEngine::InferencePlugin plugin = InferenceEngine::PluginDispatcher(
      plugin_path).getPluginByDevice(device);
  //InferenceEngine::printPluginVersion(plugin, std::cout);

  // Configure input & output
  // Prepare input blobs
  std::cout << "[OpenVINO-EP]Preparing input blobs" << std::endl;
  size_t first_dim = 1;


  auto inputInfo = network->getInputsInfo();
  for(auto iter = inputInfo.begin(); iter != inputInfo.end(); ++iter) {
    iter->second->setPrecision(precision);
    auto dims = iter->second->getTensorDesc().getDims();
    if(dims.size() == 2 || dims.size() == 4 || dims.size() == 5){
        first_dim = iter->second->getTensorDesc().getDims()[0];
    }
    switch (iter->second->getTensorDesc().getDims().size()) {
      case 1:
        iter->second->setLayout(InferenceEngine::Layout::C);
        break;
      case 2:
        iter->second->setLayout(InferenceEngine::Layout::NC);
        break;
      case 3:
        iter->second->setLayout(InferenceEngine::Layout::CHW);
        break;
      case 4:
        iter->second->setLayout(InferenceEngine::Layout::NCHW);
        break;
      case 5:
        iter->second->setLayout(InferenceEngine::Layout::NCDHW);
        break;
      default:
        throw "Invalid Dims type for input data map for: " + iter->first;
    }
  }


  network->setBatchSize(first_dim);

  // Prepare output blobs
  auto outputInfo = network->getOutputsInfo();
  for(auto iter = outputInfo.begin(); iter != outputInfo.end(); ++iter) {
    iter->second->setPrecision(precision);
    switch (iter->second->getTensorDesc().getDims().size()) {
      case 1:
        iter->second->setLayout(InferenceEngine::Layout::C);
        break;
      case 2:
        iter->second->setLayout(InferenceEngine::Layout::NC);
        break;
      case 3:
        iter->second->setLayout(InferenceEngine::Layout::CHW);
        break;
      case 4:
        iter->second->setLayout(InferenceEngine::Layout::NCHW);
        break;
      case 5:
        iter->second->setLayout(InferenceEngine::Layout::NCDHW);
        break;
      default:
        throw "Invalid Dims type for output data map for: " + iter->first;
    }
  }

  // Loading model to the plugin
  std::cout << "[OpenVINO-EP]Loading model to the plugin" << std::endl;
  InferenceEngine::ExecutableNetwork exeNetwork = plugin.LoadNetwork(*network,
      { });

  // Create infer request
  std::cout << "[OpenVINO-EP]Creating Infer requests : " << num_inf_reqs_ << std::endl;
  std::vector<InferenceEngine::InferRequest::Ptr> infer_requests;
  for(int i = 0; i < num_inf_reqs_; i++) {
      infer_requests.push_back(exeNetwork.CreateInferRequestPtr());
  }
  return infer_requests;
}

std::shared_ptr<InferenceEngine::CNNNetwork> OpenVINOGraph::GetCNNNetwork() {
  return cnn_network_;
}


void OpenVINOGraph::Infer(onnxruntime::ONNXRunTimeTensor* input_tensors,
		size_t num_inputs, onnxruntime::ONNXRunTimeTensor* output_tensors,
		size_t num_outputs, onnxruntime::AllocateFunc& output_allocator_func,
		onnxruntime::AllocatorHandle& output_allocator_handle) {

        std::lock_guard<std::mutex> lock(compute_lock_);

  std::cout << "[OpenVINO-EP] Inference Started\n";
	// Check I/O sizes
	auto graph_input_info = cnn_network_->getInputsInfo();
	if (num_inputs != graph_input_info.size()) {
		throw "OpenVINO Inference: Inputs count mismatch!";
	}

	auto graph_output_info = cnn_network_->getOutputsInfo();
	if (num_outputs != graph_output_info.size()) {
		throw "OpenVINO Inference: Outputs count mismatch!";
	}

	//
	// Copies the same input to all infer request blobs and
	// starts an async inference on each of them.
	// Output from only the first infer_request is returned.
	//



	// Prepare input
	for(auto infer_request : infer_requests_) {

    size_t i = 0;
    for (auto input_info_iter = graph_input_info.begin();
        input_info_iter != graph_input_info.end(); ++input_info_iter, ++i) {

      // Get OpenVINO's input buffer
      auto graph_input_blob = infer_request->GetBlob(input_info_iter->first);
      auto graph_input_buffer =
          graph_input_blob->buffer().as<
              InferenceEngine::PrecisionTrait<InferenceEngine::Precision::FP32>::value_type*>();
      // Get data size
      size_t num_input_elements = 1;
      for (auto dim : input_info_iter->second->getTensorDesc().getDims()) {
        num_input_elements *= dim;
      }

      size_t input_data_size = num_input_elements * sizeof(float);
    //   for(int j=0; j< num_input_elements; j++){
    //       std::cout << "Input tensors " << ((float*)input_tensors[i].data)[j] << std::endl ;
    //   }
      // Copy input data into OpenVINO's input buffer
      std::memcpy(graph_input_buffer, input_tensors[i].data, input_data_size);

    }
  }

	// Start Async inferences
	for(auto infer_request : infer_requests_) {
	  infer_request->StartAsync();
	}

	// Wait for results
	for(auto infer_request : infer_requests_) {
	  infer_request->Wait(InferenceEngine::IInferRequest::WaitMode::RESULT_READY);
	}

	// Process output

	auto infer_request = infer_requests_[0];

	size_t i = 0;
	for (auto output_info_iter = graph_output_info.begin();
			output_info_iter != graph_output_info.end();
			++output_info_iter, ++i) {

		// Get OpenVINO's output buffer
		auto graph_output_blob = infer_request->GetBlob(
				output_info_iter->first);
		auto graph_output_buffer =
				graph_output_blob->buffer().as<
						InferenceEngine::PrecisionTrait<
								InferenceEngine::Precision::FP32>::value_type*>();

		// Get data size & initialize output tensor info
		auto graph_output_dims = graph_output_blob->getTensorDesc().getDims();
        // for(auto dims : graph_output_dims){
        //     std::cout << "Output Dims are " << dims << std::endl;
        // }

		auto num_dims = graph_output_dims.size();
		size_t output_data_size = graph_output_blob->byteSize();

    // TODO: Memory Leak!!!!
    // fix before shipping.
		output_tensors[i].shape = new int64_t[num_dims];
		for (int j = 0; j < num_dims; j++) {
			output_tensors[i].shape[j] = (int64_t)graph_output_dims[j];
		}


		output_tensors[i].ndim = num_dims;
		output_tensors[i].dtype = onnxruntime::DType::TFloat32;
		output_tensors[i].data = (*output_allocator_func)(output_allocator_handle, 64, output_data_size);
		std::memcpy(output_tensors[i].data, graph_output_buffer, output_data_size);

	}
}
} // namespace openvino_ep<|MERGE_RESOLUTION|>--- conflicted
+++ resolved
@@ -90,7 +90,6 @@
 
 std::shared_ptr<InferenceEngine::CNNNetwork> OpenVINOGraph::BuildCNNNetworkWithMO() {
 
-<<<<<<< HEAD
     const auto& attributes = fused_node_->GetAttributes();
     std::string modelProtoStr = attributes.at("model_proto_str").s();
 
@@ -98,14 +97,9 @@
         std::cout << "Got String is  " << modelProtoStr[0] << std::endl;
     // }
 
-    PyObject *pModule, *pOutput;
-    PyObject *pArg1, *pArg2;
-    PyObject *pFunc = nullptr;
-=======
 //    PyObject *pModule, *pOutput;
 //    PyObject *pArg1, *pArg2;
 //    PyObject *pFunc = nullptr;
->>>>>>> 088494fd
 
     Py_Initialize();
     if(!Py_IsInitialized()) {
