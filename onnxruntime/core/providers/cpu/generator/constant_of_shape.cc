--- conflicted
+++ resolved
@@ -6,106 +6,6 @@
 
 namespace onnxruntime {
 
-<<<<<<< HEAD
-ONNX_CPU_OPERATOR_KERNEL(
-    ConstantOfShape,
-    9,
-    KernelDefBuilder()
-        .TypeConstraint("T1", DataTypeImpl::GetTensorType<int64_t>())
-        .TypeConstraint("T2", std::vector<MLDataType>{
-                                  DataTypeImpl::GetTensorType<MLFloat16>(),
-                                  DataTypeImpl::GetTensorType<float>(),
-                                  DataTypeImpl::GetTensorType<double>(),
-                                  DataTypeImpl::GetTensorType<int8_t>(),
-                                  DataTypeImpl::GetTensorType<int16_t>(),
-                                  DataTypeImpl::GetTensorType<int32_t>(),
-                                  DataTypeImpl::GetTensorType<int64_t>(),
-                                  DataTypeImpl::GetTensorType<uint8_t>(),
-                                  DataTypeImpl::GetTensorType<uint16_t>(),
-                                  DataTypeImpl::GetTensorType<uint32_t>(),
-                                  DataTypeImpl::GetTensorType<uint64_t>(),
-                                  DataTypeImpl::GetTensorType<bool>()}),
-    ConstantOfShape);
-
-#define FETCH_VALUE_DATA(c_type)                                                                            \
-  {                                                                                                         \
-    c_type val;                                                                                             \
-    auto unpack_status = UnpackTensor(t_proto, raw_data, raw_data_len, &val, 1);                            \
-    ORT_ENFORCE(unpack_status.IsOK(), "Value attribute unpacking failed:", unpack_status.ErrorMessage());   \
-    SetValue(sizeof(c_type), reinterpret_cast<void*>(&val));                                                \
-  }
-
-void onnxruntime::ConstantOfShapeBase::SetValueFromTensorProto(const ONNX_NAMESPACE::TensorProto& t_proto) {
-  using namespace utils;
-  ORT_ENFORCE(utils::HasDataType(t_proto));
-  ORT_ENFORCE(TensorProto::DataType_IsValid(t_proto.data_type()));
-  ORT_ENFORCE(!utils::HasExternalData(t_proto), "Tensor proto with external data for value attribute is not supported.");
-  const auto tensor_type = static_cast<TensorProto_DataType>(t_proto.data_type());
-  const void* const raw_data = utils::HasRawData(t_proto) ? t_proto.raw_data().data() : nullptr;
-  const size_t raw_data_len = utils::HasRawData(t_proto) ? t_proto.raw_data().size() : 0;
-  switch (tensor_type) {
-    case TensorProto::BOOL:
-      FETCH_VALUE_DATA(bool);
-      break;
-    case TensorProto::FLOAT: 
-      FETCH_VALUE_DATA(float);
-      break;
-    case TensorProto::FLOAT16:
-      FETCH_VALUE_DATA(MLFloat16);
-      break;
-    case TensorProto::DOUBLE:
-      FETCH_VALUE_DATA(double);
-      break;
-    case TensorProto::INT8:
-      FETCH_VALUE_DATA(int8_t);
-      break;
-    case TensorProto::INT16:
-      FETCH_VALUE_DATA(int16_t);
-      break;
-    case TensorProto::INT32:
-      FETCH_VALUE_DATA(int32_t);
-      break;
-    case TensorProto::INT64:
-      FETCH_VALUE_DATA(int64_t);
-      break;
-    case TensorProto::UINT8:
-      FETCH_VALUE_DATA(uint8_t);
-      break;
-    case TensorProto::UINT16:
-      FETCH_VALUE_DATA(uint16_t);
-      break;
-    case TensorProto::UINT32:
-      FETCH_VALUE_DATA(uint32_t);
-      break;
-    case TensorProto::UINT64:
-      FETCH_VALUE_DATA(uint64_t);
-      break;
-    default:
-      ORT_THROW("Unsupported value attribute datatype: ", tensor_type);
-      break;
-  }
-}
-
-#undef FETCH_VALUE_DATA
-
-template <class T>
-inline void FilloutOutput(T value, void* output_data, size_t size) {
-  auto out = gsl::make_span(reinterpret_cast<T*>(output_data), size);
-  std::fill(out.begin(), out.end(), value);
-}
-
-ConstantOfShapeBase::ConstantOfShapeBase(const OpKernelInfo& info) {
-  TensorProto t_proto;
-  if (info.GetAttr<TensorProto>("value", &t_proto).IsOK()) {
-    ORT_ENFORCE(t_proto.dims_size() == 1, "Must have a single dimension");
-    ORT_ENFORCE(t_proto.dims()[0] == 1, "Must have a single dimension of 1");
-    SetValueFromTensorProto(t_proto);
-  } else {
-    float f_value = 0.f;
-    SetValue(sizeof(float), reinterpret_cast<void*>(&f_value));
-  }
-}
-=======
 namespace op_kernel_type_control {
 ORT_SPECIFY_OP_KERNEL_ARG_SUPPORTED_TYPE_LIST_ALL_OPSETS(
     kCpuExecutionProvider, kOnnxDomain, ConstantOfShape, Output, 0,
@@ -113,7 +13,6 @@
 }
 
 namespace {
->>>>>>> f649f917
 
 using SupportedOutputTypes =
     ORT_OP_KERNEL_ARG_SUPPORTED_TYPE_LIST_ALL_OPSETS(
