#include "ort_test_session.h"
#include <algorithm>
#include <limits>
#include <set>
#include <type_traits>
#include <core/session/onnxruntime_cxx_api.h>
#include "core/session/onnxruntime_session_options_config_keys.h"
#include "core/providers/tensorrt/tensorrt_provider_options.h"
#include <assert.h>
#include "providers.h"
#include "TestCase.h"

#ifdef _WIN32
#define strdup _strdup
#endif
extern const OrtApi* g_ort;

namespace onnxruntime {
namespace perftest {

std::chrono::duration<double> OnnxRuntimeTestSession::Run() {
  // Randomly pick one OrtValueArray from test_inputs_. (NOT ThreadSafe)
  const std::uniform_int_distribution<int>::param_type p(0, static_cast<int>(test_inputs_.size() - 1));
  const size_t id = static_cast<size_t>(dist_(rand_engine_, p));
  auto& input = test_inputs_.at(id);
  auto start = std::chrono::high_resolution_clock::now();
  auto output_values = session_.Run(Ort::RunOptions{nullptr}, input_names_.data(), input.data(), input_names_.size(),
                                    output_names_raw_ptr.data(), output_names_raw_ptr.size());
  auto end = std::chrono::high_resolution_clock::now();
  std::chrono::duration<double> duration_seconds = end - start;
  return duration_seconds;
}

OnnxRuntimeTestSession::OnnxRuntimeTestSession(Ort::Env& env, std::random_device& rd,
                                               const PerformanceTestConfig& performance_test_config,
                                               const TestModelInfo& m)
    : rand_engine_(rd()), input_names_(m.GetInputCount()), input_names_str_(m.GetInputCount()), input_length_(m.GetInputCount()) {
  Ort::SessionOptions session_options;
  const std::string& provider_name = performance_test_config.machine_config.provider_type_name;
  if (provider_name == onnxruntime::kDnnlExecutionProvider) {
#ifdef USE_DNNL
    Ort::ThrowOnError(
        OrtSessionOptionsAppendExecutionProvider_Dnnl(session_options,
                                                      performance_test_config.run_config.enable_cpu_mem_arena ? 1 : 0));
#else
    ORT_THROW("DNNL is not supported in this build\n");
#endif
  } else if (provider_name == onnxruntime::kCudaExecutionProvider) {
#ifdef USE_CUDA
    OrtCUDAProviderOptions cuda_options;
    cuda_options.cudnn_conv_algo_search = static_cast<OrtCudnnConvAlgoSearch>(performance_test_config.run_config.cudnn_conv_algo);
    cuda_options.do_copy_in_default_stream = !performance_test_config.run_config.do_cuda_copy_in_separate_stream;
    // TODO: Support arena configuration for users of perf test
    session_options.AppendExecutionProvider_CUDA(cuda_options);
#else
    ORT_THROW("CUDA is not supported in this build\n");
#endif
  } else if (provider_name == onnxruntime::kNupharExecutionProvider) {
#ifdef USE_NUPHAR
    Ort::ThrowOnError(OrtSessionOptionsAppendExecutionProvider_Nuphar(session_options, /*allow_unaligned_buffers*/ 1, ""));
#else
    ORT_THROW("Nuphar is not supported in this build\n");
#endif
  } else if (provider_name == onnxruntime::kTensorrtExecutionProvider) {
#ifdef USE_TENSORRT
    int device_id = 0;
    int trt_max_partition_iterations = 1000;
    int trt_min_subgraph_size = 1;
    size_t trt_max_workspace_size = 1 << 30;
    bool trt_fp16_enable = false;
    bool trt_int8_enable = false;
    std::string trt_int8_calibration_table_name = "";
    bool trt_int8_use_native_calibration_table = false;
    bool trt_dla_enable = false;
    int trt_dla_core = 0;
    bool trt_dump_subgraphs = false;
    bool trt_engine_cache_enable = false;
    std::string trt_engine_cache_path = "";
    bool trt_engine_decryption_enable = false;
    std::string trt_engine_decryption_lib_path = "";
    bool trt_force_sequential_engine_build = false;
    bool trt_context_memory_sharing_enable = false;

#ifdef _MSC_VER
    std::string ov_string = ToUTF8String(performance_test_config.run_config.ep_runtime_config_string);
#else
    std::string ov_string = performance_test_config.run_config.ep_runtime_config_string;
#endif
    std::istringstream ss(ov_string);
    std::string token;
    while (ss >> token) {
      if (token == "") {
        continue;
      }
      auto pos = token.find("|");
      if (pos == std::string::npos || pos == 0 || pos == token.length()) {
        ORT_THROW("[ERROR] [TensorRT] Use a '|' to separate the key and value for the run-time option you are trying to use.\n");
      }

      auto key = token.substr(0, pos);
      auto value = token.substr(pos + 1);
      if (key == "device_id") {
        if (!value.empty()) {
          device_id = std::stoi(value);
        } else {
          ORT_THROW("[ERROR] [TensorRT] The value for the key 'device_id' should be a number.\n");
        }
      } else if (key == "trt_max_partition_iterations") {
        if (!value.empty()) {
          trt_max_partition_iterations = std::stoi(value);
        } else {
          ORT_THROW("[ERROR] [TensorRT] The value for the key 'trt_max_partition_iterations' should be a number.\n");
        }
      } else if (key == "trt_min_subgraph_size") {
        if (!value.empty()) {
          trt_min_subgraph_size = std::stoi(value);
        } else {
          ORT_THROW("[ERROR] [TensorRT] The value for the key 'trt_min_subgraph_size' should be a number.\n");
        }
      } else if (key == "trt_max_workspace_size") {
        if (!value.empty()) {
          trt_max_workspace_size = std::stoull(value);
        } else {
          ORT_THROW("[ERROR] [TensorRT] The value for the key 'trt_max_workspace_size' should be a number.\n");
        }
      } else if (key == "trt_fp16_enable") {
        if (value == "true" || value == "True") {
          trt_fp16_enable = true;
        } else if (value == "false" || value == "False") {
          trt_fp16_enable = false;
        } else {
          ORT_THROW("[ERROR] [TensorRT] The value for the key 'trt_fp16_enable' should be a boolean i.e. true or false. Default value is false.\n");
        }
      } else if (key == "trt_int8_enable") {
        if (value == "true" || value == "True") {
          trt_int8_enable = true;
        } else if (value == "false" || value == "False") {
          trt_int8_enable = false;
        } else {
          ORT_THROW("[ERROR] [TensorRT] The value for the key 'trt_int8_enable' should be a boolean i.e. true or false. Default value is false.\n");
        }
      } else if (key == "trt_int8_calibration_table_name") {
        if (!value.empty()) {
          trt_int8_calibration_table_name = value;
        } else {
          ORT_THROW("[ERROR] [TensorRT] The value for the key 'trt_int8_calibration_table_name' should be a non-emtpy string.\n");
        }
      } else if (key == "trt_int8_use_native_calibration_table") {
        if (value == "true" || value == "True") {
          trt_int8_use_native_calibration_table = true;
        } else if (value == "false" || value == "False") {
          trt_int8_use_native_calibration_table = false;
        } else {
          ORT_THROW("[ERROR] [TensorRT] The value for the key 'trt_int8_use_native_calibration_table' should be a boolean i.e. true or false. Default value is false.\n");
        }
      } else if (key == "trt_dla_enable") {
        if (value == "true" || value == "True") {
          trt_dla_enable = true;
        } else if (value == "false" || value == "False") {
          trt_dla_enable = false;
        } else {
          ORT_THROW("[ERROR] [TensorRT] The value for the key 'trt_dla_enable' should be a boolean i.e. true or false. Default value is false.\n");
        }
      } else if (key == "trt_dla_core") {
        if (!value.empty()) {
          trt_dla_core = std::stoi(value);
        } else {
          ORT_THROW("[ERROR] [TensorRT] The value for the key 'trt_dla_core' should be a number.\n");
        }
      } else if (key == "trt_dump_subgraphs") {
        if (value == "true" || value == "True") {
          trt_dump_subgraphs = true;
        } else if (value == "false" || value == "False") {
          trt_dump_subgraphs = false;
        } else {
          ORT_THROW("[ERROR] [TensorRT] The value for the key 'trt_dump_subgraphs' should be a boolean i.e. true or false. Default value is false.\n");
        }
      } else if (key == "trt_engine_cache_enable") {
        if (value == "true" || value == "True") {
          trt_engine_cache_enable = true;
        } else if (value == "false" || value == "False") {
          trt_engine_cache_enable = false;
        } else {
          ORT_THROW("[ERROR] [TensorRT] The value for the key 'trt_engine_cache_enable' should be a boolean i.e. true or false. Default value is false.\n");
        }
      } else if (key == "trt_engine_cache_path") {
        if (!value.empty()) {
          trt_engine_cache_path = value;
        } else {
          ORT_THROW("[ERROR] [TensorRT] The value for the key 'trt_engine_cache_path' should be a non-emtpy string.\n");
        }
      } else if (key == "trt_engine_decryption_enable") {
        if (value == "true" || value == "True") {
          trt_engine_decryption_enable = true;
        } else if (value == "false" || value == "False") {
          trt_engine_decryption_enable = false;
        } else {
          ORT_THROW("[ERROR] [TensorRT] The value for the key 'trt_engine_decryption_enable' should be a boolean i.e. true or false. Default value is false.\n");
        }
      } else if (key == "trt_engine_decryption_lib_path") {
        if (!value.empty()) {
          trt_engine_decryption_lib_path = value;
        } else {
          ORT_THROW("[ERROR] [TensorRT] The value for the key 'trt_engine_decryption_lib_path' should be a non-emtpy string.\n");
        }
      } else if (key == "trt_force_sequential_engine_build") {
        if (value == "true" || value == "True") {
          trt_force_sequential_engine_build = true;
        } else if (value == "false" || value == "False") {
          trt_force_sequential_engine_build = false;
        } else {
          ORT_THROW("[ERROR] [TensorRT] The value for the key 'trt_force_sequential_engine_build' should be a boolean i.e. true or false. Default value is false.\n");
        }
      } else if (key == "trt_context_memory_sharing_enable") {
        if (value == "true" || value == "True") {
          trt_context_memory_sharing_enable = true;
        } else if (value == "false" || value == "False") {
          trt_context_memory_sharing_enable = false;
        } else {
          ORT_THROW("[ERROR] [TensorRT] The value for the key 'trt_context_memory_sharing_enable' should be a boolean i.e. true or false. Default value is false.\n");
        }
      } else {
        ORT_THROW("[ERROR] [TensorRT] wrong key type entered. Choose from the following runtime key options that are available for TensorRT. ['device_id', 'trt_max_partition_iterations', 'trt_min_subgraph_size', 'trt_max_workspace_size', 'trt_fp16_enable', 'trt_int8_enable', 'trt_int8_calibration_table_name', 'trt_int8_use_native_calibration_table', 'trt_dla_enable', 'trt_dla_core', 'trt_dump_subgraphs', 'trt_engine_cache_enable', 'trt_engine_cache_path', 'trt_engine_decryption_enable', 'trt_engine_decryption_lib_path', 'trt_force_sequential_engine_build', 'trt_context_memory_sharing_enable'] \n");
      }
    }
    OrtTensorRTProviderOptionsV2 tensorrt_options;
    tensorrt_options.device_id = device_id;
    tensorrt_options.has_user_compute_stream = 0;
    tensorrt_options.user_compute_stream = nullptr;
    tensorrt_options.trt_max_partition_iterations = trt_max_partition_iterations;
    tensorrt_options.trt_min_subgraph_size = trt_min_subgraph_size;
    tensorrt_options.trt_max_workspace_size = trt_max_workspace_size;
    tensorrt_options.trt_fp16_enable = trt_fp16_enable;
    tensorrt_options.trt_int8_enable = trt_int8_enable;
    tensorrt_options.trt_int8_calibration_table_name = trt_int8_calibration_table_name.c_str();
    tensorrt_options.trt_int8_use_native_calibration_table = trt_int8_use_native_calibration_table;
    tensorrt_options.trt_dla_enable = trt_dla_enable;
    tensorrt_options.trt_dla_core = trt_dla_core;
    tensorrt_options.trt_dump_subgraphs = trt_dump_subgraphs;
    tensorrt_options.trt_engine_cache_enable = trt_engine_cache_enable;
    tensorrt_options.trt_engine_cache_path = trt_engine_cache_path.c_str();
    tensorrt_options.trt_engine_decryption_enable = trt_engine_decryption_enable;
    tensorrt_options.trt_engine_decryption_lib_path = trt_engine_decryption_lib_path.c_str();
    tensorrt_options.trt_force_sequential_engine_build = trt_force_sequential_engine_build;
    tensorrt_options.trt_context_memory_sharing_enable = trt_context_memory_sharing_enable;
    session_options.AppendExecutionProvider_TensorRT_V2(tensorrt_options);

    OrtCUDAProviderOptions cuda_options;
    cuda_options.device_id = device_id;
    cuda_options.cudnn_conv_algo_search = static_cast<OrtCudnnConvAlgoSearch>(performance_test_config.run_config.cudnn_conv_algo);
    cuda_options.do_copy_in_default_stream = !performance_test_config.run_config.do_cuda_copy_in_separate_stream;
    // TODO: Support arena configuration for users of perf test
    session_options.AppendExecutionProvider_CUDA(cuda_options);
#else
    ORT_THROW("TensorRT is not supported in this build\n");
#endif
  } else if (provider_name == onnxruntime::kOpenVINOExecutionProvider) {
#ifdef USE_OPENVINO
    std::string device_type = "";          // [device_type]: Overrides the accelerator hardware type and precision
                                           //   with these values at runtime.
    bool enable_vpu_fast_compile = false;  // [enable_vpu_fast_compile]: Fast-compile may be optionally enabled to
                                           // speeds up the model's compilation to VPU device specific format.
    std::string device_id = "";            // [device_id]: Selects a particular hardware device for inference.
    size_t num_of_threads = 8;             // [num_of_threads]: Overrides the accelerator default value of number of
                                           //  threads with this value at runtime.
    bool use_compiled_network = false;     // [use_compiled_network]: Can be enabled to directly import pre-compiled
                                           // blobs if exists.
    std::string blob_dump_path = "";       // [blob_dump_path]: Explicitly specify the path where you would like to
                                           // dump and load the blobs for the use_compiled_network(save/load blob)
                                           // feature. This overrides the default path.
    bool enable_opencl_throttling = false;    // [enable_opencl_throttling]: Enables OpenCL queue throttling for GPU
                                              // device (Reduces CPU Utilization when using GPU)
    bool enable_dynamic_shapes = false;    // [enable_dynamic_shapes]: Enables Dynamic Shapes feature for CPU device)
#ifdef _MSC_VER
    std::string ov_string = ToUTF8String(performance_test_config.run_config.ep_runtime_config_string);
#else
    std::string ov_string = performance_test_config.run_config.ep_runtime_config_string;
#endif
    std::istringstream ss(ov_string);
    std::string token;
    while (ss >> token) {
      if (token == "") {
        continue;
      }
      auto pos = token.find("|");
      if (pos == std::string::npos || pos == 0 || pos == token.length()) {
        ORT_THROW("[ERROR] [OpenVINO] Use a '|' to separate the key and value for the run-time option you are trying to use.\n");
      }

      auto key = token.substr(0, pos);
      auto value = token.substr(pos + 1);

      if (key == "device_type") {
<<<<<<< HEAD
        std::set<std::string> ov_supported_device_types = {"CPU_FP32", "CPU_FP16", "GPU_FP32",
                                                           "GPU.0_FP32", "GPU.1_FP32", "GPU_FP16",
                                                           "GPU.0_FP16", "GPU.1_FP16", "VAD-M_FP16",
                                                           "MYRIAD_FP16", "VAD-F_FP32"};
=======
        std::set<std::string> ov_supported_device_types = {"CPU_FP32", "CPU_FP16", "GPU_FP32", "GPU_FP16", "VAD-M_FP16", "MYRIAD_FP16", "VAD-F_FP32"};
>>>>>>> 708b05ae
        if (ov_supported_device_types.find(value) != ov_supported_device_types.end()) {
          device_type = value;
        } else if (value.find("HETERO:") == 0) {
          device_type = value;
        } else if (value.find("MULTI:") == 0) {
          device_type = value;
        } else if (value.find("AUTO:") == 0) {
          device_type = value;
        } else {
          ORT_THROW("[ERROR] [OpenVINO] You have selcted wrong configuration value for the key 'device_type'. "
                    "Select from 'CPU_FP32', 'CPU_FP16', 'GPU_FP32', 'GPU.0_FP32', 'GPU.1_FP32', 'GPU_FP16', "
                    "'GPU.0_FP16', 'GPU.1_FP16', 'VAD-M_FP16', 'MYRIAD_FP16', 'VAD-F_FP32' or from"
                    " HETERO/MULTI/AUTO options available. \n");
        }
      } else if (key == "device_id") {
        device_id = value;
      } else if (key == "enable_vpu_fast_compile") {
        if (value == "true" || value == "True") {
          enable_vpu_fast_compile = true;
        } else if (value == "false" || value == "False") {
          enable_vpu_fast_compile = false;
        } else {
          ORT_THROW("[ERROR] [OpenVINO] The value for the key 'enable_vpu_fast_compile' should be a boolean i.e. true or false. Default value is false.\n");
        }
      } else if (key == "use_compiled_network") {
        if (value == "true" || value == "True") {
          use_compiled_network = true;
        } else if (value == "false" || value == "False") {
          use_compiled_network = false;
        } else {
          ORT_THROW("[ERROR] [OpenVINO] The value for the key 'use_compiled_network' should be a boolean i.e. true or false. Default value is false.\n");
        }
      } else if (key == "enable_opencl_throttling") {
        if (value == "true" || value == "True") {
          enable_opencl_throttling = true;
        } else if (value == "false" || value == "False") {
          enable_opencl_throttling = false;
        } else {
          ORT_THROW("[ERROR] [OpenVINO] The value for the key 'enable_opencl_throttling' should be a boolean i.e. true or false. Default value is false.\n");
        }
      } else if (key == "enable_dynamic_shapes") {
        if (value == "true" || value == "True") {
          enable_dynamic_shapes = true;
        } else if (value == "false" || value == "False") {
          enable_dynamic_shapes = false;
        } else {
          ORT_THROW("[ERROR] [OpenVINO] The value for the key 'enable_dynamic_shapes' "
                    "should be a boolean i.e. true or false. Default value is false.\n");
        }
      } else if (key == "num_of_threads") {
        std::stringstream sstream(value);
        sstream >> num_of_threads;
        if ((int)num_of_threads <= 0) {
          ORT_THROW("[ERROR] [OpenVINO] The value for the key 'num_of_threads' should be greater than 0\n");
        }
      } else if (key == "blob_dump_path") {
        blob_dump_path = value;
      } else {
        ORT_THROW("[ERROR] [OpenVINO] wrong key type entered. Choose from the following runtime key options that are available for OpenVINO. ['device_type', 'device_id', 'enable_vpu_fast_compile', 'num_of_threads', 'use_compiled_network', 'blob_dump_path', 'enable_opencl_throttling|true'] \n");
      }
    }
    OrtOpenVINOProviderOptions options;
    options.device_type = device_type.c_str();                  // To set the device_type
    options.device_id = device_id.c_str();                      // To set the device_id
    options.enable_vpu_fast_compile = enable_vpu_fast_compile;  // To enable_vpu_fast_compile, default is false
    options.num_of_threads = num_of_threads;                    // To set number of free InferRequests, default is 8
    options.use_compiled_network = use_compiled_network;        // To use_compiled_network, default is false
    options.blob_dump_path = blob_dump_path.c_str();            // sets the blob_dump_path, default is ""
    options.enable_opencl_throttling = enable_opencl_throttling;    // Enables GPU Throttling (Reduces CPU Utilization)
    options.enable_dynamic_shapes = enable_dynamic_shapes;      // Enables Dynamic Shapes feature
    session_options.AppendExecutionProvider_OpenVINO(options);
#else
    ORT_THROW("OpenVINO is not supported in this build\n");
#endif
  } else if (provider_name == onnxruntime::kSnpeExecutionProvider) {
#ifdef USE_SNPE
#ifdef _MSC_VER
    std::string option_string = ToUTF8String(performance_test_config.run_config.ep_runtime_config_string);
#else
    std::string option_string = performance_test_config.run_config.ep_runtime_config_string;
#endif
    std::istringstream ss(option_string);
    std::string token;
    std::unordered_map<std::string, std::string> snpe_options;

    while (ss >> token) {
      if (token == "") {
        continue;
      }
      auto pos = token.find("|");
      if (pos == std::string::npos || pos == 0 || pos == token.length()) {
        ORT_THROW("Use a '|' to separate the key and value for the run-time option you are trying to use.\n");
      }

      std::string key(token.substr(0, pos));
      std::string value(token.substr(pos + 1));

      if (key == "runtime") {
        std::set<std::string> supported_runtime = {"CPU", "GPU_FP32", "GPU", "GPU_FLOAT16", "DSP", "AIP_FIXED_TF"};
        if (supported_runtime.find(value) == supported_runtime.end()) {
          ORT_THROW(R"(Wrong configuration value for the key 'runtime'.
select from 'CPU', 'GPU_FP32', 'GPU', 'GPU_FLOAT16', 'DSP', 'AIP_FIXED_TF'. \n)");
        }
      } else if (key == "priority") {
        // no validation
      } else if (key == "buffer_type") {
        std::set<std::string> supported_buffer_type = {"TF8", "TF16", "UINT8", "FLOAT", "ITENSOR"};
        if (supported_buffer_type.find(value) == supported_buffer_type.end()) {
          ORT_THROW(R"(Wrong configuration value for the key 'buffer_type'.
select from 'TF8', 'TF16', 'UINT8', 'FLOAT', 'ITENSOR'. \n)");
        }
      } else {
        ORT_THROW("Wrong key type entered. Choose from options: ['runtime', 'priority', 'buffer_type'] \n");
      }

      snpe_options[key] = value;
    }

    session_options.AppendExecutionProvider("SNPE", snpe_options);
#else
    ORT_THROW("SNPE is not supported in this build\n");
#endif
  } else if (provider_name == onnxruntime::kNnapiExecutionProvider) {
#ifdef USE_NNAPI
    uint32_t nnapi_flags = 0;
#ifdef _MSC_VER
    std::string ov_string = ToUTF8String(performance_test_config.run_config.ep_runtime_config_string);
#else
    std::string ov_string = performance_test_config.run_config.ep_runtime_config_string;
#endif
    std::istringstream ss(ov_string);
    std::string key;
    while (ss >> key) {
      if (key == "NNAPI_FLAG_USE_FP16") {
        nnapi_flags |= NNAPI_FLAG_USE_FP16;
      } else if (key == "NNAPI_FLAG_USE_NCHW") {
        nnapi_flags |= NNAPI_FLAG_USE_NCHW;
      } else if (key == "NNAPI_FLAG_CPU_DISABLED") {
        nnapi_flags |= NNAPI_FLAG_CPU_DISABLED;
      } else if (key == "NNAPI_FLAG_CPU_ONLY") {
        nnapi_flags |= NNAPI_FLAG_CPU_ONLY;
      } else if (key.empty()) {
      } else {
        ORT_THROW("[ERROR] [NNAPI] wrong key type entered. Choose from the following runtime key options that are available for NNAPI. ['NNAPI_FLAG_USE_FP16', 'NNAPI_FLAG_USE_NCHW', 'NNAPI_FLAG_CPU_DISABLED', 'NNAPI_FLAG_CPU_ONLY'] \n");
      }
    }
    Ort::ThrowOnError(OrtSessionOptionsAppendExecutionProvider_Nnapi(session_options, nnapi_flags));
#else
    ORT_THROW("NNAPI is not supported in this build\n");
#endif
  } else if (provider_name == onnxruntime::kCoreMLExecutionProvider) {
#ifdef USE_COREML
    Ort::ThrowOnError(OrtSessionOptionsAppendExecutionProvider_CoreML(session_options, 0));
#else
    ORT_THROW("COREML is not supported in this build\n");
#endif
  } else if (provider_name == onnxruntime::kDmlExecutionProvider) {
#ifdef USE_DML
    Ort::ThrowOnError(OrtSessionOptionsAppendExecutionProvider_DML(session_options, 0));
#else
    ORT_THROW("DirectML is not supported in this build\n");
#endif
  } else if (provider_name == onnxruntime::kAclExecutionProvider) {
#ifdef USE_ACL
    Ort::ThrowOnError(
        OrtSessionOptionsAppendExecutionProvider_ACL(session_options,
                                                     performance_test_config.run_config.enable_cpu_mem_arena ? 1 : 0));
#else
    ORT_THROW("Acl is not supported in this build\n");
#endif
  } else if (provider_name == onnxruntime::kArmNNExecutionProvider) {
#ifdef USE_ARMNN
    Ort::ThrowOnError(OrtSessionOptionsAppendExecutionProvider_ArmNN(session_options,
                                                                     performance_test_config.run_config.enable_cpu_mem_arena ? 1 : 0));
#else
    ORT_THROW("ArmNN is not supported in this build\n");
#endif
  } else if (provider_name == onnxruntime::kRocmExecutionProvider) {
#ifdef USE_ROCM
    OrtROCMProviderOptions rocm_options;
    rocm_options.miopen_conv_exhaustive_search = performance_test_config.run_config.cudnn_conv_algo;
    rocm_options.do_copy_in_default_stream = !performance_test_config.run_config.do_cuda_copy_in_separate_stream;
    // TODO: Support arena configuration for users of perf test
    session_options.AppendExecutionProvider_ROCM(rocm_options);
#else
    ORT_THROW("ROCM is not supported in this build\n");
#endif
  } else if (provider_name == onnxruntime::kMIGraphXExecutionProvider) {
#ifdef USE_MIGRAPHX
    Ort::ThrowOnError(OrtSessionOptionsAppendExecutionProvider_MIGraphX(session_options, 0));
    OrtROCMProviderOptions rocm_options;
    rocm_options.miopen_conv_exhaustive_search = performance_test_config.run_config.cudnn_conv_algo;
    rocm_options.do_copy_in_default_stream = !performance_test_config.run_config.do_cuda_copy_in_separate_stream;
    session_options.AppendExecutionProvider_ROCM(rocm_options);
#else
    ORT_THROW("MIGraphX is not supported in this build\n");
#endif
  } else if (provider_name == onnxruntime::kXnnpackExecutionProvider) {
#ifdef USE_XNNPACK
    session_options.AppendExecutionProvider("XNNPACK", {});
#else
    ORT_THROW("Xnnpack is not supported in this build\n");
#endif
  } else if (!provider_name.empty() && provider_name != onnxruntime::kCpuExecutionProvider) {
    ORT_THROW("This backend is not included in perf test runner.\n");
  }

  if (performance_test_config.run_config.enable_cpu_mem_arena)
    session_options.EnableCpuMemArena();
  else
    session_options.DisableCpuMemArena();
  if (performance_test_config.run_config.enable_memory_pattern &&
      performance_test_config.run_config.execution_mode == ExecutionMode::ORT_SEQUENTIAL)
    session_options.EnableMemPattern();
  else
    session_options.DisableMemPattern();
  session_options.SetExecutionMode(performance_test_config.run_config.execution_mode);

  if (performance_test_config.run_config.intra_op_num_threads > 0) {
    fprintf(stdout, "Setting intra_op_num_threads to %d\n", performance_test_config.run_config.intra_op_num_threads);
    session_options.SetIntraOpNumThreads(performance_test_config.run_config.intra_op_num_threads);
  }

  if (performance_test_config.run_config.execution_mode == ExecutionMode::ORT_PARALLEL && performance_test_config.run_config.inter_op_num_threads > 0) {
    fprintf(stdout, "Setting inter_op_num_threads to %d\n", performance_test_config.run_config.inter_op_num_threads);
    session_options.SetInterOpNumThreads(performance_test_config.run_config.inter_op_num_threads);
  }

  // Set optimization level.
  session_options.SetGraphOptimizationLevel(performance_test_config.run_config.optimization_level);
  if (!performance_test_config.run_config.profile_file.empty())
    session_options.EnableProfiling(performance_test_config.run_config.profile_file.c_str());
  if (!performance_test_config.run_config.optimized_model_path.empty())
    session_options.SetOptimizedModelFilePath(performance_test_config.run_config.optimized_model_path.c_str());
  if (performance_test_config.run_config.set_denormal_as_zero)
    session_options.AddConfigEntry(kOrtSessionOptionsConfigSetDenormalAsZero, "1");
  if (!performance_test_config.run_config.free_dim_name_overrides.empty()) {
    for (auto const& dim_override : performance_test_config.run_config.free_dim_name_overrides) {
      if (g_ort->AddFreeDimensionOverrideByName(session_options, ToUTF8String(dim_override.first).c_str(), dim_override.second) != nullptr) {
        fprintf(stderr, "AddFreeDimensionOverrideByName failed for named dimension: %s\n", ToUTF8String(dim_override.first).c_str());
      } else {
        fprintf(stdout, "Overriding dimension with name, %s, to %d\n", ToUTF8String(dim_override.first).c_str(), (int)dim_override.second);
      }
    }
  }
  if (!performance_test_config.run_config.free_dim_denotation_overrides.empty()) {
    for (auto const& dim_override : performance_test_config.run_config.free_dim_denotation_overrides) {
      if (g_ort->AddFreeDimensionOverride(session_options, ToUTF8String(dim_override.first).c_str(), dim_override.second) != nullptr) {
        fprintf(stderr, "AddFreeDimensionOverride failed for dimension denotation: %s\n", ToUTF8String(dim_override.first).c_str());
      } else {
        fprintf(stdout, "Overriding dimension with denotation, %s, to %d\n", ToUTF8String(dim_override.first).c_str(), (int)dim_override.second);
      }
    }
  }

  session_ = Ort::Session(env, performance_test_config.model_info.model_file_path.c_str(), session_options);

  size_t output_count = session_.GetOutputCount();
  output_names_.resize(output_count);
  Ort::AllocatorWithDefaultOptions a;
  for (size_t i = 0; i != output_count; ++i) {
    auto output_name = session_.GetOutputNameAllocated(i, a);
    assert(output_name != nullptr);
    output_names_[i] = output_name.get();
  }
  output_names_raw_ptr.resize(output_count);
  for (size_t i = 0; i != output_count; ++i) {
    output_names_raw_ptr[i] = output_names_[i].c_str();
  }

  const size_t input_count = static_cast<size_t>(m.GetInputCount());
  for (size_t i = 0; i != input_count; ++i) {
    input_names_str_[i] = m.GetInputName(i);
    input_names_[i] = input_names_str_[i].c_str();
  }
}

template <typename T>
static void FillTensorDataTyped(Ort::Value& tensor, size_t count, int32_t seed = -1, T value = T{}) {
  T* data = tensor.GetTensorMutableData<T>();

  bool random_init = false;

  if (seed >= 0) {
    random_init = true;

    std::default_random_engine engine;
    engine.seed(seed);
    if constexpr (std::is_same<T, float>::value) {
      T max_value = 5.0f;
      const std::uniform_real_distribution<float>::param_type p(0, static_cast<float>(max_value));
      std::uniform_real_distribution<T> dist;
      for (size_t i = 0; i < count; ++i) {
        data[i] = dist(engine, p);
      }
    } else if constexpr (std::is_same<T, int8_t>::value || std::is_same<T, uint8_t>::value) {
      T max_value = std::numeric_limits<T>::max();
      const std::uniform_int_distribution<int>::param_type p(0, static_cast<int>(max_value));
      std::uniform_int_distribution<int> dist;
      for (size_t i = 0; i < count; ++i) {
        data[i] = static_cast<T>(dist(engine, p));
      }
    } else {
      random_init = false;
      fprintf(stdout, " this type of data won't be random initialized\n");
    }
  }
  if (!random_init) {
    std::fill_n(data, count, value);
  }
}

// seed=-1 means we keep the initialized it with a constant value "T{}"
// in some case, we want to check the results for multi-runs, with the given we can recap the input data
// another reason is that, the input would be always 255/-127 for uint8_t or int8_t types of input.
// which will produce all zero outputs.
static void InitializeTensorWithSeed(int32_t seed, Ort::Value& tensor) {
  const auto type_and_shape = tensor.GetTensorTypeAndShapeInfo();
  const auto count = type_and_shape.GetElementCount();
  const auto element_type = type_and_shape.GetElementType();

#define CASE_FOR_TYPE(T)                         \
  case Ort::TypeToTensorType<T>::type: {         \
    FillTensorDataTyped<T>(tensor, count, seed); \
  } break

  switch (element_type) {
    CASE_FOR_TYPE(Ort::Float16_t);
    CASE_FOR_TYPE(Ort::BFloat16_t);
    CASE_FOR_TYPE(float);
    CASE_FOR_TYPE(double);
    CASE_FOR_TYPE(int8_t);
    CASE_FOR_TYPE(int16_t);
    CASE_FOR_TYPE(int32_t);
    CASE_FOR_TYPE(int64_t);
    CASE_FOR_TYPE(uint8_t);
    CASE_FOR_TYPE(uint16_t);
    CASE_FOR_TYPE(uint32_t);
    CASE_FOR_TYPE(uint64_t);
    CASE_FOR_TYPE(bool);
    case ONNX_TENSOR_ELEMENT_DATA_TYPE_STRING:
      // string tensors are already initialized to contain empty strings
      // see onnxruntime::Tensor::Init()
      break;
    default:
      ORT_THROW("Unsupported tensor data type: ", element_type);
  }

#undef CASE_FOR_TYPE
}

bool OnnxRuntimeTestSession::PopulateGeneratedInputTestData(int32_t seed) {
  // iterate over all input nodes
  for (size_t i = 0; i < static_cast<size_t>(input_length_); i++) {
    Ort::TypeInfo type_info = session_.GetInputTypeInfo(i);
    Ort::MemoryInfo memory_info = Ort::MemoryInfo::CreateCpu(OrtArenaAllocator, OrtMemTypeDefault);
    if (type_info.GetONNXType() == ONNX_TYPE_TENSOR) {
      auto tensor_info = type_info.GetTensorTypeAndShapeInfo();
      std::vector<int64_t> input_node_dim = tensor_info.GetShape();

      // free dimensions are treated as 1 if not overriden
      for (int64_t& dim : input_node_dim) {
        if (dim == -1) {
          dim = 1;
        }
      }
      // default allocator doesn't have to be freed by user
      auto allocator = static_cast<OrtAllocator*>(Ort::AllocatorWithDefaultOptions());
      Ort::Value input_tensor = Ort::Value::CreateTensor(allocator, (const int64_t*)input_node_dim.data(),
                                                         input_node_dim.size(), tensor_info.GetElementType());
      InitializeTensorWithSeed(seed, input_tensor);
      PreLoadTestData(0, i, std::move(input_tensor));
    }
  }
  return true;
}

}  // namespace perftest
}  // namespace onnxruntime<|MERGE_RESOLUTION|>--- conflicted
+++ resolved
@@ -291,14 +291,10 @@
       auto value = token.substr(pos + 1);
 
       if (key == "device_type") {
-<<<<<<< HEAD
         std::set<std::string> ov_supported_device_types = {"CPU_FP32", "CPU_FP16", "GPU_FP32",
                                                            "GPU.0_FP32", "GPU.1_FP32", "GPU_FP16",
                                                            "GPU.0_FP16", "GPU.1_FP16", "VAD-M_FP16",
                                                            "MYRIAD_FP16", "VAD-F_FP32"};
-=======
-        std::set<std::string> ov_supported_device_types = {"CPU_FP32", "CPU_FP16", "GPU_FP32", "GPU_FP16", "VAD-M_FP16", "MYRIAD_FP16", "VAD-F_FP32"};
->>>>>>> 708b05ae
         if (ov_supported_device_types.find(value) != ov_supported_device_types.end()) {
           device_type = value;
         } else if (value.find("HETERO:") == 0) {
