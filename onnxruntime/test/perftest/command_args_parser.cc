// Copyright (c) Microsoft Corporation. All rights reserved.
// Licensed under the MIT License.

#include "command_args_parser.h"

#include <string.h>
#include <iostream>

// Windows Specific
#ifdef _WIN32
#include "getopt.h"
#include "windows.h"
#else
#include <unistd.h>
#endif

#include <core/graph/constants.h>
#include <core/framework/path_lib.h>

#include "test_configuration.h"

namespace onnxruntime {
namespace perftest {

/*static*/ void CommandLineParser::ShowUsage() {
  printf(
      "perf_test [options...] model_path result_file\n"
      "Options:\n"
      "\t-m [test_mode]: Specifies the test mode. Value could be 'duration' or 'times'.\n"
      "\t\tProvide 'duration' to run the test for a fix duration, and 'times' to repeated for a certain times. "
      "\t-M: Disable memory pattern.\n"
      "\t-A: Disable memory arena\n"
      "\t-c [parallel runs]: Specifies the (max) number of runs to invoke simultaneously. Default:1.\n"
<<<<<<< HEAD
      "\t-e [cpu|cuda|mkldnn|tensorrt|ngraph|openvino]: Specifies the provider 'cpu','cuda','mkldnn','tensorrt', 'ngraph' or 'openvino'. Default:'cpu'.\n"
=======
      "\t-e [cpu|cuda|mkldnn|tensorrt|ngraph]: Specifies the provider 'cpu','cuda','mkldnn','tensorrt' or 'ngraph'. "
      "Default:'cpu'.\n"
>>>>>>> b9e8aac5
      "\t-b [tf|ort]: backend to use. Default:ort\n"
      "\t-r [repeated_times]: Specifies the repeated times if running in 'times' test mode.Default:1000.\n"
      "\t-t [seconds_to_run]: Specifies the seconds to run for 'duration' mode. Default:600.\n"
      "\t-p [profile_file]: Specifies the profile name to enable profiling and dump the profile data to the file.\n"
      "\t-s: Show statistics result, like P75, P90.\n"
      "\t-v: Show verbose information.\n"
      "\t-x [thread_size]: Use parallel executor, default (without -x): sequential executor.\n"
      "\t-o [optimization level]: 0: No transformer optimization, 1:basic optimization, 2: full optimization. \n"
      "\t-h: help\n");
}

/*static*/ bool CommandLineParser::ParseArguments(PerformanceTestConfig& test_config, int argc, ORTCHAR_T* argv[]) {
  int ch;
  while ((ch = getopt(argc, argv, ORT_TSTR("b:m:e:r:t:p:x:c:o:AMvhs"))) != -1) {
    switch (ch) {
      case 'm':
        if (!CompareCString(optarg, ORT_TSTR("duration"))) {
          test_config.run_config.test_mode = TestMode::kFixDurationMode;
        } else if (!CompareCString(optarg, ORT_TSTR("times"))) {
          test_config.run_config.test_mode = TestMode::KFixRepeatedTimesMode;
        } else {
          return false;
        }
        break;
      case 'b':
        test_config.backend = optarg;
        break;
      case 'p':
        test_config.run_config.profile_file = optarg;
        break;
      case 'M':
        test_config.run_config.enable_memory_pattern = false;
        break;
      case 'A':
        test_config.run_config.enable_cpu_mem_arena = false;
        break;
      case 'e':
        if (!CompareCString(optarg, ORT_TSTR("cpu"))) {
          test_config.machine_config.provider_type_name = onnxruntime::kCpuExecutionProvider;
        } else if (!CompareCString(optarg, ORT_TSTR("cuda"))) {
          test_config.machine_config.provider_type_name = onnxruntime::kCudaExecutionProvider;
        } else if (!CompareCString(optarg, ORT_TSTR("mkldnn"))) {
          test_config.machine_config.provider_type_name = onnxruntime::kMklDnnExecutionProvider;
        } else if (!CompareCString(optarg, ORT_TSTR("ngraph"))) {
          test_config.machine_config.provider_type_name = onnxruntime::kNGraphExecutionProvider;
        } else if (!CompareCString(optarg, ORT_TSTR("brainslice"))) {
          test_config.machine_config.provider_type_name = onnxruntime::kBrainSliceExecutionProvider;
        } else if (!CompareCString(optarg, ORT_TSTR("tensorrt"))) {
          test_config.machine_config.provider_type_name = onnxruntime::kTensorrtExecutionProvider;
        } else if (!CompareCString(optarg, ORT_TSTR("openvino"))) {
          test_config.machine_config.provider_type_name = onnxruntime::kOpenVINOExecutionProvider;
        } else {
          return false;
        }
        break;
      case 'r':
        test_config.run_config.repeated_times = static_cast<size_t>(OrtStrtol<PATH_CHAR_TYPE>(optarg, nullptr));
        if (test_config.run_config.repeated_times <= 0) {
          return false;
        }
        test_config.run_config.test_mode = TestMode::KFixRepeatedTimesMode;
        break;
      case 't':
        test_config.run_config.duration_in_seconds = static_cast<size_t>(OrtStrtol<PATH_CHAR_TYPE>(optarg, nullptr));
        if (test_config.run_config.repeated_times <= 0) {
          return false;
        }
        test_config.run_config.test_mode = TestMode::kFixDurationMode;
        break;
      case 's':
        test_config.run_config.f_dump_statistics = true;
        break;
      case 'v':
        test_config.run_config.f_verbose = true;
        break;
      case 'x':
        test_config.run_config.enable_sequential_execution = false;
        test_config.run_config.session_thread_pool_size = static_cast<int>(OrtStrtol<PATH_CHAR_TYPE>(optarg, nullptr));
        if (test_config.run_config.session_thread_pool_size <= 0) {
          return false;
        }
        break;
      case 'c':
        test_config.run_config.concurrent_session_runs =
            static_cast<size_t>(OrtStrtol<PATH_CHAR_TYPE>(optarg, nullptr));
        if (test_config.run_config.concurrent_session_runs <= 0) {
          return false;
        }
        break;
      case 'o':
        test_config.run_config.optimization_level = static_cast<uint32_t>(OrtStrtol<PATH_CHAR_TYPE>(optarg, nullptr));
        // Valid values are: 0, 1, 2.
        if (test_config.run_config.optimization_level > 2) {
          return false;
        }
        break;
      case '?':
      case 'h':
      default:
        return false;
    }
  }

  // parse model_path and result_file_path
  argc -= optind;
  argv += optind;
  if (argc != 2) return false;

  test_config.model_info.model_file_path = argv[0];
  test_config.model_info.result_file_path = argv[1];

  return true;
}

}  // namespace perftest
}  // namespace onnxruntime<|MERGE_RESOLUTION|>--- conflicted
+++ resolved
@@ -31,12 +31,8 @@
       "\t-M: Disable memory pattern.\n"
       "\t-A: Disable memory arena\n"
       "\t-c [parallel runs]: Specifies the (max) number of runs to invoke simultaneously. Default:1.\n"
-<<<<<<< HEAD
-      "\t-e [cpu|cuda|mkldnn|tensorrt|ngraph|openvino]: Specifies the provider 'cpu','cuda','mkldnn','tensorrt', 'ngraph' or 'openvino'. Default:'cpu'.\n"
-=======
-      "\t-e [cpu|cuda|mkldnn|tensorrt|ngraph]: Specifies the provider 'cpu','cuda','mkldnn','tensorrt' or 'ngraph'. "
+      "\t-e [cpu|cuda|mkldnn|tensorrt|ngraph]: Specifies the provider 'cpu','cuda','mkldnn','tensorrt', 'ngraph' or 'openvino'. "
       "Default:'cpu'.\n"
->>>>>>> b9e8aac5
       "\t-b [tf|ort]: backend to use. Default:ort\n"
       "\t-r [repeated_times]: Specifies the repeated times if running in 'times' test mode.Default:1000.\n"
       "\t-t [seconds_to_run]: Specifies the seconds to run for 'duration' mode. Default:600.\n"
